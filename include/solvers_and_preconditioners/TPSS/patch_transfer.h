#ifndef PATCHTRANSFER_H
#define PATCHTRANSFER_H

#include <deal.II/base/conditional_ostream.h>
#include <deal.II/base/timer.h>
#include <deal.II/base/utilities.h>

#include <deal.II/fe/fe_tools.h>

#include "TPSS.h"
#include "subdomain_handler.h"
#include "tensors.h"

#include <array>
#include <memory>

using namespace dealii;

namespace TPSS
{
/**
<<<<<<< HEAD
 * Helps with the (one-dimensional) patch local dof indexing depending on the
 * underlying finite element. For example, for Q-like finite elements we have
 * to treat the dofs at cell boundaries belonging to more than one cell.
 */
template<int n_dimensions>
class PatchLocalIndexHelper
{
public:
  PatchLocalIndexHelper(const Tensors::TensorHelper<n_dimensions> & cell_tensor_in,
                        const Tensors::TensorHelper<n_dimensions> & cell_dof_tensor_in,
                        const DoFLayout                             dof_layout_in);

  /**
   * Returns the one-dimensional patch local dof index with cell local dof index
   * @p cell_dof_index within local cell @p cell_no in spatial dimension @p
   * dimension. Local cells and cell local dof indices are subject to
   * lexicographical ordering.
   *
   * For DGQ-like finite elements this mapping is bijective. For Q-like finite
   * elements this mapping is surjective but not injective.
   */
  unsigned int
  dof_index_1d(const unsigned int cell_no,
               const unsigned int cell_dof_index,
               const int          dimension) const;

  const Tensors::TensorHelper<n_dimensions> * cell_dof_tensor;
  const Tensors::TensorHelper<n_dimensions> * cell_tensor;
  const DoFLayout                             dof_layout;

private:
  /**
   * Implementation of @p dof_index_1d for Q-like finite elements.
   */
  unsigned int
  dof_index_1d_q_impl(const unsigned int cell_no,
                      const unsigned int cell_dof_index,
                      const int          dimension) const;

  /**
   * Implementation of @p dof_index_1d for DGQ-like finite elements.
   */
  unsigned int
  dof_index_1d_dgq_impl(const unsigned int cell_no,
                        const unsigned int cell_dof_index,
                        const int          dimension) const;
};



/**
 * Helps with the d-dimensional patch local dof indexing depending on the finite element.
 */
template<int n_dimensions>
class PatchLocalTensorHelper : public PatchLocalIndexHelper<n_dimensions>,
                               public Tensors::TensorHelper<n_dimensions>
{
public:
  using IndexHelperBase  = PatchLocalIndexHelper<n_dimensions>;
  using TensorHelperBase = Tensors::TensorHelper<n_dimensions>;

  PatchLocalTensorHelper(const Tensors::TensorHelper<n_dimensions> & cell_tensor_in,
                         const Tensors::TensorHelper<n_dimensions> & cell_dof_tensor_in,
                         const DoFLayout                             dof_layout_in);

  /**
   * Returns the patch local dof index as multi-index subject to lexicographical
   * ordering. For more details see PatchLocalIndexHelper::dof_index_1d.
   */
  std::array<unsigned int, n_dimensions>
  dof_multi_index(const unsigned int cell_no, const unsigned int cell_dof_index) const;

  /**
   * Returns the patch local dof index as univariate index subject to
   * lexicographical ordering. For more details see
   * PatchLocalIndexHelper::dof_index_1d.
   */
  unsigned int
  dof_index(const unsigned int cell_no, const unsigned int cell_dof_index) const;
};

/**
=======
>>>>>>> 884c17ce
 * Transfer class modeling the (mathematical) restriction operator from global
 * degrees of freedom onto subdomain degrees of freedom and its transpose
 * operator, namely the prolongation operator from subdomain to global space.
 * The restricted set of subdomain degrees of freedom is ordered
 * lexicographically.
 *
 * Mappings between cell local dof indices (subject to lexicographical ordering)
 * for each cell within a patch and the patch relevant dof indices are required.
 * Obviously, for "DGQ cell patches" it is the identity. For DGQ vertex patches
 * we have to take into account that each patch has 2 cells in each spatial
 * coordinate. For Q vertex patches we additionally have to treat the dofs on
 * (logical) cell boundaries belonging to more than one cell.
 *
 * Nevertheless, we restrict ourselves to patches with tensor product structure
 * of cells. The helper class PatchLocalTensorHelper provides all
 * cell-local-to-patch-local mappings. Whereas global dof indices are queried
 * from DoFInfo objects (identified by @p dofh_index) stored in the @p
 * subdomain_handler. To be precise, access to global dof indices is provided by
 * PatchDoFWorker.
 */
template<int dim, typename Number, int fe_degree>
class PatchTransfer
{
public:
  using CellIterator                                   = typename PatchInfo<dim>::CellIterator;
  static constexpr unsigned int fe_order               = fe_degree + 1;
  static constexpr unsigned int n_dofs_per_cell_static = Utilities::pow(fe_order, dim);
  static constexpr unsigned int macro_size             = VectorizedArray<Number>::n_array_elements;

  // // TODO construct indices at compile time ?
  // struct GetIndexing;

  PatchTransfer(const SubdomainHandler<dim, Number> & subdomain_handler,
                const unsigned int                    dofh_index = 0);

  ~PatchTransfer() = default;

  PatchTransfer(const PatchTransfer & other) = delete;

  PatchTransfer &
  operator=(const PatchTransfer & other) = delete;

  void
  reinit(const unsigned int patch);

  /**
   * Reset the size of patch local vector @p vec.
   */
  void
  reinit_local_vector(AlignedVector<VectorizedArray<Number>> & vec) const;

  const PatchDoFWorker<dim, Number> &
  get_patch_dof_worker() const;

  ArrayView<const types::global_dof_index>
  get_global_dof_indices(const unsigned int lane) const;

  /**
   * Extract from the global dof values @p src the patch relevant dof values.
   */
  template<typename VectorType>
  AlignedVector<VectorizedArray<Number>>
  gather(const VectorType & src) const;

  /**
   * Same as above, but the patch relevant dof values from global vector @p src
   * are added to @p dst.
   */
  template<typename VectorType>
  void
  gather_add(AlignedVector<VectorizedArray<Number>> & dst, const VectorType & src) const;

  /**
   * Same as above, but @p dst is passed as ArrayView.
   */
  template<typename VectorType>
  void
  gather_add(const ArrayView<VectorizedArray<Number>> dst, const VectorType & src) const;

  /**
   * Add patch relevant dof values @p src to the global dof values @p dst.
   */
  template<typename VectorType>
  void
  scatter_add(VectorType & dst, const AlignedVector<VectorizedArray<Number>> & src) const;

  /**
   * Same as above, but @p dst is passed as ArrayView.
   */
  template<typename VectorType>
  void
  scatter_add(VectorType & dst, const ArrayView<const VectorizedArray<Number>> src) const;
<<<<<<< HEAD

  unsigned int
  n_dofs_per_patch() const;
=======
>>>>>>> 884c17ce

  unsigned int
  n_dofs_per_patch() const;

<<<<<<< HEAD
private:
  // /**
  //  * Read access to patch-local dof indices of cell @cell_no. The returned array
  //  * has a cell-based lexicographical ordering.
  //  */
  // ArrayView<const unsigned int>
  // patch_dof_indices_on_cell(const unsigned int cell_no) const;

  void
  fill_global_dof_indices(const unsigned int patch_id);

  Tensors::TensorHelper<dim> cell_dof_tensor;

  Tensors::TensorHelper<dim> cell_tensor;

  const unsigned int dofh_index;
  const DoFLayout    dof_layout;

  // /**
  //  * Empty constraints used to read and distribute global dof values
  //  * cell-by-cell.
  //  */
  // AffineConstraints<Number> empty_constraints;

  /**
   * A bijective map between patch local dof indices (position index) and their
   * associated global dof indices. The data field has patch-based
   * lexicographical ordering.
   */
  std::vector<std::array<types::global_dof_index, macro_size>> global_dof_indices;

  /**
   * Current patch id identifying a unique patch given by @p subdomain_handler.
   */
  unsigned int patch_id;

  PatchLocalTensorHelper<dim> patch_dof_tensor;

  /**
   * An interface accessing dof-related patch information stored in PatchInfo
   * and DoFInfo objects of the underlying subdomain_handler.
   */
  PatchDoFWorker<dim, Number> patch_dof_worker;

  /**
   * The underlying SubdomainHandler object.
   */
  const SubdomainHandler<dim, Number> & subdomain_handler;

  // mutable std::vector<unsigned int> cell_dof_indices_scratchpad;
};


=======
  /**
   * Domain decomposition information.
   */
  const unsigned int       level;
  const unsigned int       n_subdomains;
  const unsigned int       n_colors;
  const TPSS::PatchVariant patch_variant;

private:
  // /**
  //  * Read access to patch-local dof indices of cell @cell_no. The returned array
  //  * has a cell-based lexicographical ordering.
  //  */
  // ArrayView<const unsigned int>
  // patch_dof_indices_on_cell(const unsigned int cell_no) const;

  void
  fill_global_dof_indices(const unsigned int patch_id);

  /**
   * An interface accessing dof-related patch information stored in PatchInfo
   * and DoFInfo objects of the underlying subdomain_handler.
   */
  PatchDoFWorker<dim, Number> patch_dof_worker;

  /**
   * The underlying SubdomainHandler object.
   */
  const SubdomainHandler<dim, Number> & subdomain_handler;

  const PatchLocalTensorHelper<dim> & patch_dof_tensor;

  const Tensors::TensorHelper<dim> & cell_dof_tensor;

  const Tensors::TensorHelper<dim> & cell_tensor;

  const unsigned int dofh_index;
  const DoFLayout    dof_layout;

  // /**
  //  * Empty constraints used to read and distribute global dof values
  //  * cell-by-cell.
  //  */
  // AffineConstraints<Number> empty_constraints;

  /**
   * A bijective map between patch local dof indices (position index) and their
   * associated global dof indices. The data field has patch-based
   * lexicographical ordering.
   */
  std::array<std::vector<types::global_dof_index>, macro_size> global_dof_indices;

  /**
   * Current patch id identifying a unique patch given by @p subdomain_handler.
   */
  unsigned int patch_id;

  TPSS::CachingStrategy caching_strategy;

  // mutable std::vector<unsigned int> cell_dof_indices_scratchpad;
};


>>>>>>> 884c17ce

/**
 * Transfer of patch relevant dof values for block vectors. Transfers for a
 * fixed block are provided by PatchTransfer object of appropriate component @p
 * dofh_index.
 *
 * Currently, each block has to be subject to a scalar-valued finite element (in
 * deal.II speak number of base elements equals one).
 *
 * TODO class has not been tested on blocks associated to different
 * scalar-valued finite elements.
 */
template<int dim, typename Number, int fe_degree>
class PatchTransferBlock
{
public:
  using BlockVectorType = typename LinearAlgebra::distributed::BlockVector<Number>;

  PatchTransferBlock(const SubdomainHandler<dim, Number> & subdomain_handler);

  ~PatchTransferBlock() = default;

  PatchTransferBlock(const PatchTransferBlock & other) = delete;

  PatchTransferBlock &
  operator=(const PatchTransferBlock & other) = delete;

  void
  reinit(const unsigned int patch_id);

  /**
   * Extract from the global dof values @p src the patch relevant dof values and return them.
   */
  AlignedVector<VectorizedArray<Number>>
  gather(const BlockVectorType & src) const;

  /**
   * Same as above, but the global dof values @p dst are added to @p src.
   */
  void
  gather_add(AlignedVector<VectorizedArray<Number>> & dst, const BlockVectorType & src) const;

  /**
   * Return the number of DoFs per patch accumulated over all components.
   */
  unsigned int
  n_dofs_per_patch() const;

  /**
   * Set the size of a patch local vector @p vec with flattened block-structure.
   */
  void
  reinit_local_vector(AlignedVector<VectorizedArray<Number>> & vec) const;

  /**
   * Add patch intern dof values @o src to the global dof values @p dst.
   */
  void
  scatter_add(BlockVectorType & dst, const AlignedVector<VectorizedArray<Number>> & src) const;

private:
  using transfer_type = PatchTransfer<dim, Number, fe_degree>;

  const unsigned int                          n_components;
  std::vector<std::shared_ptr<transfer_type>> transfers;
  unsigned int                                patch_id;
};



// ++++++++++++++++++++++++++++++   inline functors   ++++++++++++++++++++++++++++++

// template<int dim, typename Number, int fe_degree>
// struct PatchTransfer<dim, Number, fe_degree>::GetIndexing
// {
//   std::vector<unsigned int>
//   operator()(const TPSS::PatchVariant patch_variant, const bool dg = true) const
//   {
//     std::vector<unsigned int> indices;
//     if(dg)
//     {
//       if(patch_variant == TPSS::PatchVariant::cell)
//         indices = std::move(dg_cell_patch_index_map_impl());
//       else if(patch_variant == TPSS::PatchVariant::vertex)
//         indices = std::move(dg_vertex_patch_index_map_impl());
//       else
//         Assert(false, ExcNotImplemented());
//     }
//     // else
//     //   Assert(false, ExcNotImplemented());

//     return indices;
//   }

//   std::vector<unsigned int>
//   dg_cell_patch_index_map_impl() const
//   {
//     // TODO extract dof information from underlying SubdomainHandler
<<<<<<< HEAD
//     const std::size_t         n_dofs_per_subdomain = n_dofs_per_cell;
=======
//     const std::size_t         n_dofs_per_subdomain = n_dofs_per_cell_static;
>>>>>>> 884c17ce
//     std::vector<unsigned int> indices;
//     indices.resize(n_dofs_per_subdomain);
//     std::iota(indices.begin(), indices.end(), 0);
//     return indices;
//   }

//   std::vector<unsigned int>
//   dg_vertex_patch_index_map_impl() const
//   {
//     // LAMBDA uniquely maps the (cell index, cell number) pair to the patch index
//     const auto cell_to_patch_index = [](const unsigned int cindex, const unsigned int cell) {
//       unsigned int patch_index{0};

//       constexpr int                 fe_order = fe_degree + 1;
//       std::array<unsigned int, dim> stride_length;
//       if(dim >= 1)
//         stride_length[0] = fe_order;
//       if(dim >= 2)
//         stride_length[1] = 2 * Utilities::pow(fe_order, 2);
//       if(dim >= 3)
//         stride_length[2] = 4 * Utilities::pow(fe_order, 3);

//       std::bitset<dim> multicell_index{cell};
//       unsigned int     stride{0};
//       for(unsigned int direction = 0; direction < dim; ++direction)
//         stride += multicell_index[direction] * stride_length[direction];

//       patch_index = stride;
//       if(dim == 3)
//       {
//         const unsigned int iz = cindex / static_cast<unsigned int>(Utilities::pow(fe_order, 2));
//         const unsigned int remainder_y =
//           cindex % static_cast<unsigned int>(Utilities::pow(fe_order, 2));
//         const unsigned int iy = static_cast<unsigned int>(remainder_y / fe_order);
//         const unsigned int ix = static_cast<unsigned int>(remainder_y % fe_order);
//         patch_index += iz * 4 * (fe_order * fe_order) + iy * 2 * fe_order + ix;
//         //      std::cout << "iz,ry,iy,pi " << iz << " " << remainder_y << " " << iy << " " <<
//         //      patch_index << std::endl ;
//       }
//       if(dim == 2)
//       {
//         const unsigned int iy = static_cast<unsigned int>(cindex / fe_order);
//         const unsigned int ix = static_cast<unsigned int>(cindex % fe_order);
//         patch_index += ix + iy * 2 * fe_order;
//       }
//       if(dim == 1)
//         patch_index += cindex;

//       return patch_index;
//     };

//     constexpr unsigned int vpatch_size = 1 << dim;
//     // TODO extract dof information from underlying SubdomainHandler
<<<<<<< HEAD
//     const std::size_t         n_dofs_per_subdomain = Utilities::pow(2, dim) * n_dofs_per_cell;
//     std::vector<unsigned int> indices;
//     indices.resize(n_dofs_per_subdomain);
//     auto patch_index = indices.begin();
//     for(unsigned int cell = 0; cell < vpatch_size; ++cell)
//       for(unsigned int dof = 0; dof < n_dofs_per_cell; ++dof, ++patch_index)
=======
//     const std::size_t         n_dofs_per_subdomain = Utilities::pow(2, dim) *
//     n_dofs_per_cell_static; std::vector<unsigned int> indices;
//     indices.resize(n_dofs_per_subdomain);
//     auto patch_index = indices.begin();
//     for(unsigned int cell = 0; cell < vpatch_size; ++cell)
//       for(unsigned int dof = 0; dof < n_dofs_per_cell_static; ++dof, ++patch_index)
>>>>>>> 884c17ce
//         *patch_index = cell_to_patch_index(dof, cell);
//     return indices;
//   }
// };
<<<<<<< HEAD



// ++++++++++++++++++++++++++++++   inline functions   ++++++++++++++++++++++++++++++



// -----------------------------   PatchLocalIndexHelper   ----------------------------

template<int n_dimensions>
inline PatchLocalIndexHelper<n_dimensions>::PatchLocalIndexHelper(
  const Tensors::TensorHelper<n_dimensions> & cell_tensor_in,
  const Tensors::TensorHelper<n_dimensions> & cell_dof_tensor_in,
  const DoFLayout                             dof_layout_in)
  : cell_dof_tensor(&cell_dof_tensor_in), cell_tensor(&cell_tensor_in), dof_layout(dof_layout_in)
{
}


template<int n_dimensions>
inline unsigned int
PatchLocalIndexHelper<n_dimensions>::dof_index_1d(const unsigned int cell_no,
                                                  const unsigned int cell_dof_index,
                                                  const int          dimension) const
{
  if(dof_layout == DoFLayout::DGQ)
    return dof_index_1d_dgq_impl(cell_no, cell_dof_index, dimension);
  else if(dof_layout == DoFLayout::Q)
    return dof_index_1d_q_impl(cell_no, cell_dof_index, dimension);
  AssertThrow(false, ExcMessage("Finite element not supported."));
  return numbers::invalid_unsigned_int;
}

template<int n_dimensions>
inline unsigned int
PatchLocalIndexHelper<n_dimensions>::dof_index_1d_q_impl(const unsigned int cell_no,
                                                         const unsigned int cell_dof_index,
                                                         const int          dimension) const
{
  AssertIndexRange(cell_no, cell_tensor->n[dimension]);
  AssertIndexRange(cell_dof_index, cell_dof_tensor->n[dimension]);
  AssertIndexRange(dimension, n_dimensions);
  const auto & n_dofs_per_cell_1d = cell_dof_tensor->n[dimension];
  return cell_no * n_dofs_per_cell_1d + cell_dof_index - cell_no;
}


template<int n_dimensions>
inline unsigned int
PatchLocalIndexHelper<n_dimensions>::dof_index_1d_dgq_impl(const unsigned int cell_no,
                                                           const unsigned int cell_dof_index,
                                                           const int          dimension) const
{
  AssertIndexRange(cell_no, cell_tensor->n[dimension]);
  AssertIndexRange(cell_dof_index, cell_dof_tensor->n[dimension]);
  AssertIndexRange(dimension, n_dimensions);
  const auto & n_dofs_per_cell_1d = cell_dof_tensor->n[dimension];
  return cell_no * n_dofs_per_cell_1d + cell_dof_index;
}



// -----------------------------   PatchLocalTensorHelper   ----------------------------



template<int n_dimensions>
inline PatchLocalTensorHelper<n_dimensions>::PatchLocalTensorHelper(
  const Tensors::TensorHelper<n_dimensions> & cell_tensor_in,
  const Tensors::TensorHelper<n_dimensions> & cell_dof_tensor_in,
  const DoFLayout                             dof_layout_in)
  : IndexHelperBase(cell_tensor_in, cell_dof_tensor_in, dof_layout_in), TensorHelperBase([&]() {
      std::array<unsigned int, n_dimensions> sizes;
      for(auto d = 0U; d < n_dimensions; ++d)
        sizes[d] =
          IndexHelperBase::dof_index_1d(cell_tensor_in.n[d] - 1, cell_dof_tensor_in.n[d] - 1, d) +
          1;
      return sizes;
    }())
{
}


template<int n_dimensions>
inline std::array<unsigned int, n_dimensions>

PatchLocalTensorHelper<n_dimensions>::dof_multi_index(const unsigned int cell_no,
                                                      const unsigned int cell_dof_index) const
{
  const auto & cell_no_multi        = IndexHelperBase::cell_tensor->multi_index(cell_no);
  const auto & cell_dof_index_multi = IndexHelperBase::cell_dof_tensor->multi_index(cell_dof_index);
  std::array<unsigned int, n_dimensions> patch_dof_index_multi;
  for(auto d = 0U; d < n_dimensions; ++d)
    patch_dof_index_multi[d] =
      IndexHelperBase::dof_index_1d(cell_no_multi[d], cell_dof_index_multi[d], d);
  return patch_dof_index_multi;
}


template<int n_dimensions>
inline unsigned int
PatchLocalTensorHelper<n_dimensions>::dof_index(const unsigned int cell_no,
                                                const unsigned int cell_dof_index) const
{
  const auto & patch_dof_index_multi = dof_multi_index(cell_no, cell_dof_index);
  return TensorHelperBase::uni_index(patch_dof_index_multi);
}



// -----------------------------   PatchTransfer   ----------------------------



=======



// ++++++++++++++++++++++++++++++   inline functions   ++++++++++++++++++++++++++++++



// -----------------------------   PatchTransfer   ----------------------------



>>>>>>> 884c17ce
template<int dim, typename Number, int fe_degree>
inline PatchTransfer<dim, Number, fe_degree>::PatchTransfer(
  const SubdomainHandler<dim, Number> & subdomain_handler_in,
  const unsigned int                    dofh_index_in)
  : level(subdomain_handler_in.get_additional_data().level),
    n_subdomains(subdomain_handler_in.get_patch_info().subdomain_partition_data.n_subdomains()),
    n_colors(subdomain_handler_in.get_patch_info().subdomain_partition_data.n_colors()),
<<<<<<< HEAD
    // assume isotropic elements like Q or DGQ
    cell_dof_tensor(PatchTransfer<dim, Number, fe_degree>::fe_order),
    // assume isotropic patches
    cell_tensor(UniversalInfo<dim>::n_cells_per_direction(
      subdomain_handler_in.get_additional_data().patch_variant)),
=======
    patch_variant(subdomain_handler_in.get_additional_data().patch_variant),
    patch_dof_worker(subdomain_handler_in.get_dof_info(dofh_index_in)),
    subdomain_handler(subdomain_handler_in),
    patch_dof_tensor(patch_dof_worker.get_dof_tensor()),
    cell_dof_tensor(patch_dof_worker.get_dof_tensor().cell_dof_tensor),
    cell_tensor(patch_dof_worker.get_dof_tensor().cell_tensor),
>>>>>>> 884c17ce
    // cell_to_patch_indices(
    //   std::move(GetIndexing{}(subdomain_handler_in.get_additional_data().patch_variant,
    //                           dof_layout == DoFLayout::DGQ))),
    dofh_index(dofh_index_in),
    dof_layout(subdomain_handler_in.get_dof_layout(dofh_index_in)),
    patch_id(numbers::invalid_unsigned_int),
<<<<<<< HEAD
    patch_dof_tensor(cell_tensor, cell_dof_tensor, dof_layout),
    patch_dof_worker(subdomain_handler_in.get_dof_info(dofh_index_in)),
    subdomain_handler(subdomain_handler_in)
{
  AssertThrow(dof_layout != DoFLayout::invalid, ExcMessage("The finite element is not supported."));
  AssertThrow(n_dofs_per_cell == cell_dof_tensor.n_flat(),
=======
    caching_strategy(patch_dof_worker.get_dof_info().get_additional_data().caching_strategy)
{
  AssertThrow(dof_layout != DoFLayout::invalid, ExcMessage("The finite element is not supported."));
  AssertThrow(n_dofs_per_cell_static == cell_dof_tensor.n_flat(),
>>>>>>> 884c17ce
              ExcMessage("Only isotropic elements supported."));
  // empty_constraints.close();
}


template<int dim, typename Number, int fe_degree>
inline void
PatchTransfer<dim, Number, fe_degree>::reinit(const unsigned int patch)
{
  AssertIndexRange(patch, n_subdomains);
  patch_id = patch;
<<<<<<< HEAD
  fill_global_dof_indices(patch_id);
  AssertDimension(global_dof_indices.size(), n_dofs_per_patch());

  // DEBUG
  // for(auto lane = 0U; lane < macro_size; ++lane)
  // {
  //   std::cout << "lane: " << lane << " ";
  //   for(const auto & dof : global_dof_indices)
  //     std::cout << dof[lane];
  //   std::cout << std::endl;
  // }
  // }
=======

  if(caching_strategy != TPSS::CachingStrategy::Cached)
  {
    fill_global_dof_indices(patch_id);
    AssertDimension(global_dof_indices.size(), n_dofs_per_patch());
  }
>>>>>>> 884c17ce
}


template<int dim, typename Number, int fe_degree>
inline void
PatchTransfer<dim, Number, fe_degree>::reinit_local_vector(
  AlignedVector<VectorizedArray<Number>> & vec) const
{
  Assert(patch_id != numbers::invalid_unsigned_int, ExcNotInitialized());
  vec.resize(n_dofs_per_patch());
}


template<int dim, typename Number, int fe_degree>
<<<<<<< HEAD
inline unsigned int
PatchTransfer<dim, Number, fe_degree>::n_dofs_per_patch() const
{
  return patch_dof_tensor.n_flat();
=======
const PatchDoFWorker<dim, Number> &
PatchTransfer<dim, Number, fe_degree>::get_patch_dof_worker() const
{
  return patch_dof_worker;
}


template<int dim, typename Number, int fe_degree>
ArrayView<const types::global_dof_index>
PatchTransfer<dim, Number, fe_degree>::get_global_dof_indices(const unsigned int lane) const
{
  if(lane >= patch_dof_worker.n_lanes_filled(patch_id))
    return get_global_dof_indices(0);

  if(caching_strategy == TPSS::CachingStrategy::Cached)
    return patch_dof_worker.get_dof_indices_on_patch(patch_id, lane);
  AssertDimension(this->global_dof_indices[lane].size(), n_dofs_per_patch());
  return ArrayView<const types::global_dof_index>(global_dof_indices[lane].data(),
                                                  global_dof_indices[lane].size());
}


template<int dim, typename Number, int fe_degree>
inline unsigned int
PatchTransfer<dim, Number, fe_degree>::n_dofs_per_patch() const
{
  return patch_dof_worker.n_dofs();
>>>>>>> 884c17ce
}


// template<int dim, typename Number, int fe_degree>
// inline ArrayView<const unsigned int>
// PatchTransfer<dim, Number, fe_degree>::patch_dof_indices_on_cell(const unsigned int cell_no)
// const
// {
<<<<<<< HEAD
//   const auto n_dofs_per_cell = cell_dof_tensor.n_flat();
//   cell_dof_indices_scratchpad.resize(n_dofs_per_cell);
//   for(auto cell_dof_index = 0U; cell_dof_index < n_dofs_per_cell; ++cell_dof_index)
=======
//   const auto n_dofs_per_cell_static = cell_dof_tensor.n_flat();
//   cell_dof_indices_scratchpad.resize(n_dofs_per_cell_static);
//   for(auto cell_dof_index = 0U; cell_dof_index < n_dofs_per_cell_static; ++cell_dof_index)
>>>>>>> 884c17ce
//   {
//     const unsigned int patch_dof_index = patch_dof_tensor.dof_index(cell_no, cell_dof_index);
//     cell_dof_indices_scratchpad[cell_dof_index] = patch_dof_index;
//   }
//   return ArrayView<const unsigned>(cell_dof_indices_scratchpad);
// }


// TODO
template<int dim, typename Number, int fe_degree>
inline void
PatchTransfer<dim, Number, fe_degree>::fill_global_dof_indices(const unsigned int patch_id)
{
  AssertIndexRange(patch_id, subdomain_handler.get_partition_data().n_subdomains());
<<<<<<< HEAD
  std::vector<std::array<types::global_dof_index, macro_size>> global_dof_indices_plain(
    patch_dof_tensor.n_flat());
  const auto n_cells         = cell_tensor.n_flat();
  const auto n_dofs_per_cell = cell_dof_tensor.n_flat();
  for(auto cell_no = 0U; cell_no < n_cells; ++cell_no)
  {
    const auto global_dof_indices_on_cell =
      patch_dof_worker.get_dof_indices_on_cell(patch_id, cell_no);
    for(unsigned int lane = 0; lane < macro_size; ++lane)
      for(auto cell_dof_index = 0U; cell_dof_index < n_dofs_per_cell; ++cell_dof_index)
      {
        const unsigned int patch_dof_index = patch_dof_tensor.dof_index(cell_no, cell_dof_index);
        global_dof_indices_plain[patch_dof_index][lane] =
          global_dof_indices_on_cell[lane][cell_dof_index];
      }
  }

  if(dof_layout == DoFLayout::DGQ) // might change in future
    std::swap(global_dof_indices, global_dof_indices_plain);
  else if(dof_layout == DoFLayout::Q)
    std::swap(global_dof_indices, global_dof_indices_plain);
  else
    AssertThrow(false, ExcMessage("Finite element is not supported."));
=======
  for(auto lane = 0U; lane < macro_size; ++lane)
  {
    auto && global_dof_indices_at_lane = patch_dof_worker.fill_dof_indices_on_patch(patch_id, lane);
    AssertDimension(global_dof_indices_at_lane.size(), n_dofs_per_patch());
    std::swap(this->global_dof_indices[lane], global_dof_indices_at_lane);
  }
>>>>>>> 884c17ce
}



// -----------------------------   PatchTransferBlock   ----------------------------



template<int dim, typename Number, int fe_degree>
inline PatchTransferBlock<dim, Number, fe_degree>::PatchTransferBlock(
  const SubdomainHandler<dim, Number> & subdomain_handler_in)
  : n_components(subdomain_handler_in.n_components()), patch_id(numbers::invalid_unsigned_int)
{
  const unsigned n_components = subdomain_handler_in.n_components();
  transfers.resize(n_components);
  for(unsigned int dofh_index = 0; dofh_index < n_components; ++dofh_index)
    transfers[dofh_index] = std::make_shared<transfer_type>(subdomain_handler_in, dofh_index);
}


template<int dim, typename Number, int fe_degree>
inline void
PatchTransferBlock<dim, Number, fe_degree>::reinit(const unsigned int patch_id)
{
  this->patch_id = patch_id;
  for(auto transfer : transfers)
    transfer->reinit(patch_id);
}


template<int dim, typename Number, int fe_degree>
inline unsigned int
PatchTransferBlock<dim, Number, fe_degree>::n_dofs_per_patch() const
{
  const unsigned int n_dofs_total = std::accumulate(transfers.begin(),
                                                    transfers.end(),
                                                    0,
                                                    [](const auto sum, const auto & transfer) {
                                                      return sum + transfer->n_dofs_per_patch();
                                                    });
  return n_dofs_total;
}


template<int dim, typename Number, int fe_degree>
inline void
PatchTransferBlock<dim, Number, fe_degree>::reinit_local_vector(
  AlignedVector<VectorizedArray<Number>> & vec) const
{
  Assert(patch_id != numbers::invalid_unsigned_int, ExcNotInitialized());
  vec.resize(n_dofs_per_patch());
}



} // end namespace TPSS

#include "patch_transfer.templates.h"

#endif // end inclusion guard<|MERGE_RESOLUTION|>--- conflicted
+++ resolved
@@ -5,11 +5,8 @@
 #include <deal.II/base/timer.h>
 #include <deal.II/base/utilities.h>
 
-#include <deal.II/fe/fe_tools.h>
-
 #include "TPSS.h"
 #include "subdomain_handler.h"
-#include "tensors.h"
 
 #include <array>
 #include <memory>
@@ -19,91 +16,6 @@
 namespace TPSS
 {
 /**
-<<<<<<< HEAD
- * Helps with the (one-dimensional) patch local dof indexing depending on the
- * underlying finite element. For example, for Q-like finite elements we have
- * to treat the dofs at cell boundaries belonging to more than one cell.
- */
-template<int n_dimensions>
-class PatchLocalIndexHelper
-{
-public:
-  PatchLocalIndexHelper(const Tensors::TensorHelper<n_dimensions> & cell_tensor_in,
-                        const Tensors::TensorHelper<n_dimensions> & cell_dof_tensor_in,
-                        const DoFLayout                             dof_layout_in);
-
-  /**
-   * Returns the one-dimensional patch local dof index with cell local dof index
-   * @p cell_dof_index within local cell @p cell_no in spatial dimension @p
-   * dimension. Local cells and cell local dof indices are subject to
-   * lexicographical ordering.
-   *
-   * For DGQ-like finite elements this mapping is bijective. For Q-like finite
-   * elements this mapping is surjective but not injective.
-   */
-  unsigned int
-  dof_index_1d(const unsigned int cell_no,
-               const unsigned int cell_dof_index,
-               const int          dimension) const;
-
-  const Tensors::TensorHelper<n_dimensions> * cell_dof_tensor;
-  const Tensors::TensorHelper<n_dimensions> * cell_tensor;
-  const DoFLayout                             dof_layout;
-
-private:
-  /**
-   * Implementation of @p dof_index_1d for Q-like finite elements.
-   */
-  unsigned int
-  dof_index_1d_q_impl(const unsigned int cell_no,
-                      const unsigned int cell_dof_index,
-                      const int          dimension) const;
-
-  /**
-   * Implementation of @p dof_index_1d for DGQ-like finite elements.
-   */
-  unsigned int
-  dof_index_1d_dgq_impl(const unsigned int cell_no,
-                        const unsigned int cell_dof_index,
-                        const int          dimension) const;
-};
-
-
-
-/**
- * Helps with the d-dimensional patch local dof indexing depending on the finite element.
- */
-template<int n_dimensions>
-class PatchLocalTensorHelper : public PatchLocalIndexHelper<n_dimensions>,
-                               public Tensors::TensorHelper<n_dimensions>
-{
-public:
-  using IndexHelperBase  = PatchLocalIndexHelper<n_dimensions>;
-  using TensorHelperBase = Tensors::TensorHelper<n_dimensions>;
-
-  PatchLocalTensorHelper(const Tensors::TensorHelper<n_dimensions> & cell_tensor_in,
-                         const Tensors::TensorHelper<n_dimensions> & cell_dof_tensor_in,
-                         const DoFLayout                             dof_layout_in);
-
-  /**
-   * Returns the patch local dof index as multi-index subject to lexicographical
-   * ordering. For more details see PatchLocalIndexHelper::dof_index_1d.
-   */
-  std::array<unsigned int, n_dimensions>
-  dof_multi_index(const unsigned int cell_no, const unsigned int cell_dof_index) const;
-
-  /**
-   * Returns the patch local dof index as univariate index subject to
-   * lexicographical ordering. For more details see
-   * PatchLocalIndexHelper::dof_index_1d.
-   */
-  unsigned int
-  dof_index(const unsigned int cell_no, const unsigned int cell_dof_index) const;
-};
-
-/**
-=======
->>>>>>> 884c17ce
  * Transfer class modeling the (mathematical) restriction operator from global
  * degrees of freedom onto subdomain degrees of freedom and its transpose
  * operator, namely the prolongation operator from subdomain to global space.
@@ -196,17 +108,18 @@
   template<typename VectorType>
   void
   scatter_add(VectorType & dst, const ArrayView<const VectorizedArray<Number>> src) const;
-<<<<<<< HEAD
 
   unsigned int
   n_dofs_per_patch() const;
-=======
->>>>>>> 884c17ce
-
-  unsigned int
-  n_dofs_per_patch() const;
-
-<<<<<<< HEAD
+
+  /**
+   * Domain decomposition information.
+   */
+  const unsigned int       level;
+  const unsigned int       n_subdomains;
+  const unsigned int       n_colors;
+  const TPSS::PatchVariant patch_variant;
+
 private:
   // /**
   //  * Read access to patch-local dof indices of cell @cell_no. The returned array
@@ -218,9 +131,22 @@
   void
   fill_global_dof_indices(const unsigned int patch_id);
 
-  Tensors::TensorHelper<dim> cell_dof_tensor;
-
-  Tensors::TensorHelper<dim> cell_tensor;
+  /**
+   * An interface accessing dof-related patch information stored in PatchInfo
+   * and DoFInfo objects of the underlying subdomain_handler.
+   */
+  PatchDoFWorker<dim, Number> patch_dof_worker;
+
+  /**
+   * The underlying SubdomainHandler object.
+   */
+  const SubdomainHandler<dim, Number> & subdomain_handler;
+
+  const PatchLocalTensorHelper<dim> & patch_dof_tensor;
+
+  const Tensors::TensorHelper<dim> & cell_dof_tensor;
+
+  const Tensors::TensorHelper<dim> & cell_tensor;
 
   const unsigned int dofh_index;
   const DoFLayout    dof_layout;
@@ -236,95 +162,19 @@
    * associated global dof indices. The data field has patch-based
    * lexicographical ordering.
    */
-  std::vector<std::array<types::global_dof_index, macro_size>> global_dof_indices;
+  std::array<std::vector<types::global_dof_index>, macro_size> global_dof_indices;
 
   /**
    * Current patch id identifying a unique patch given by @p subdomain_handler.
    */
   unsigned int patch_id;
 
-  PatchLocalTensorHelper<dim> patch_dof_tensor;
-
-  /**
-   * An interface accessing dof-related patch information stored in PatchInfo
-   * and DoFInfo objects of the underlying subdomain_handler.
-   */
-  PatchDoFWorker<dim, Number> patch_dof_worker;
-
-  /**
-   * The underlying SubdomainHandler object.
-   */
-  const SubdomainHandler<dim, Number> & subdomain_handler;
+  TPSS::CachingStrategy caching_strategy;
 
   // mutable std::vector<unsigned int> cell_dof_indices_scratchpad;
 };
 
 
-=======
-  /**
-   * Domain decomposition information.
-   */
-  const unsigned int       level;
-  const unsigned int       n_subdomains;
-  const unsigned int       n_colors;
-  const TPSS::PatchVariant patch_variant;
-
-private:
-  // /**
-  //  * Read access to patch-local dof indices of cell @cell_no. The returned array
-  //  * has a cell-based lexicographical ordering.
-  //  */
-  // ArrayView<const unsigned int>
-  // patch_dof_indices_on_cell(const unsigned int cell_no) const;
-
-  void
-  fill_global_dof_indices(const unsigned int patch_id);
-
-  /**
-   * An interface accessing dof-related patch information stored in PatchInfo
-   * and DoFInfo objects of the underlying subdomain_handler.
-   */
-  PatchDoFWorker<dim, Number> patch_dof_worker;
-
-  /**
-   * The underlying SubdomainHandler object.
-   */
-  const SubdomainHandler<dim, Number> & subdomain_handler;
-
-  const PatchLocalTensorHelper<dim> & patch_dof_tensor;
-
-  const Tensors::TensorHelper<dim> & cell_dof_tensor;
-
-  const Tensors::TensorHelper<dim> & cell_tensor;
-
-  const unsigned int dofh_index;
-  const DoFLayout    dof_layout;
-
-  // /**
-  //  * Empty constraints used to read and distribute global dof values
-  //  * cell-by-cell.
-  //  */
-  // AffineConstraints<Number> empty_constraints;
-
-  /**
-   * A bijective map between patch local dof indices (position index) and their
-   * associated global dof indices. The data field has patch-based
-   * lexicographical ordering.
-   */
-  std::array<std::vector<types::global_dof_index>, macro_size> global_dof_indices;
-
-  /**
-   * Current patch id identifying a unique patch given by @p subdomain_handler.
-   */
-  unsigned int patch_id;
-
-  TPSS::CachingStrategy caching_strategy;
-
-  // mutable std::vector<unsigned int> cell_dof_indices_scratchpad;
-};
-
-
->>>>>>> 884c17ce
 
 /**
  * Transfer of patch relevant dof values for block vectors. Transfers for a
@@ -423,11 +273,7 @@
 //   dg_cell_patch_index_map_impl() const
 //   {
 //     // TODO extract dof information from underlying SubdomainHandler
-<<<<<<< HEAD
-//     const std::size_t         n_dofs_per_subdomain = n_dofs_per_cell;
-=======
 //     const std::size_t         n_dofs_per_subdomain = n_dofs_per_cell_static;
->>>>>>> 884c17ce
 //     std::vector<unsigned int> indices;
 //     indices.resize(n_dofs_per_subdomain);
 //     std::iota(indices.begin(), indices.end(), 0);
@@ -481,26 +327,16 @@
 
 //     constexpr unsigned int vpatch_size = 1 << dim;
 //     // TODO extract dof information from underlying SubdomainHandler
-<<<<<<< HEAD
-//     const std::size_t         n_dofs_per_subdomain = Utilities::pow(2, dim) * n_dofs_per_cell;
-//     std::vector<unsigned int> indices;
-//     indices.resize(n_dofs_per_subdomain);
-//     auto patch_index = indices.begin();
-//     for(unsigned int cell = 0; cell < vpatch_size; ++cell)
-//       for(unsigned int dof = 0; dof < n_dofs_per_cell; ++dof, ++patch_index)
-=======
 //     const std::size_t         n_dofs_per_subdomain = Utilities::pow(2, dim) *
 //     n_dofs_per_cell_static; std::vector<unsigned int> indices;
 //     indices.resize(n_dofs_per_subdomain);
 //     auto patch_index = indices.begin();
 //     for(unsigned int cell = 0; cell < vpatch_size; ++cell)
 //       for(unsigned int dof = 0; dof < n_dofs_per_cell_static; ++dof, ++patch_index)
->>>>>>> 884c17ce
 //         *patch_index = cell_to_patch_index(dof, cell);
 //     return indices;
 //   }
 // };
-<<<<<<< HEAD
 
 
 
@@ -508,126 +344,10 @@
 
 
 
-// -----------------------------   PatchLocalIndexHelper   ----------------------------
-
-template<int n_dimensions>
-inline PatchLocalIndexHelper<n_dimensions>::PatchLocalIndexHelper(
-  const Tensors::TensorHelper<n_dimensions> & cell_tensor_in,
-  const Tensors::TensorHelper<n_dimensions> & cell_dof_tensor_in,
-  const DoFLayout                             dof_layout_in)
-  : cell_dof_tensor(&cell_dof_tensor_in), cell_tensor(&cell_tensor_in), dof_layout(dof_layout_in)
-{
-}
-
-
-template<int n_dimensions>
-inline unsigned int
-PatchLocalIndexHelper<n_dimensions>::dof_index_1d(const unsigned int cell_no,
-                                                  const unsigned int cell_dof_index,
-                                                  const int          dimension) const
-{
-  if(dof_layout == DoFLayout::DGQ)
-    return dof_index_1d_dgq_impl(cell_no, cell_dof_index, dimension);
-  else if(dof_layout == DoFLayout::Q)
-    return dof_index_1d_q_impl(cell_no, cell_dof_index, dimension);
-  AssertThrow(false, ExcMessage("Finite element not supported."));
-  return numbers::invalid_unsigned_int;
-}
-
-template<int n_dimensions>
-inline unsigned int
-PatchLocalIndexHelper<n_dimensions>::dof_index_1d_q_impl(const unsigned int cell_no,
-                                                         const unsigned int cell_dof_index,
-                                                         const int          dimension) const
-{
-  AssertIndexRange(cell_no, cell_tensor->n[dimension]);
-  AssertIndexRange(cell_dof_index, cell_dof_tensor->n[dimension]);
-  AssertIndexRange(dimension, n_dimensions);
-  const auto & n_dofs_per_cell_1d = cell_dof_tensor->n[dimension];
-  return cell_no * n_dofs_per_cell_1d + cell_dof_index - cell_no;
-}
-
-
-template<int n_dimensions>
-inline unsigned int
-PatchLocalIndexHelper<n_dimensions>::dof_index_1d_dgq_impl(const unsigned int cell_no,
-                                                           const unsigned int cell_dof_index,
-                                                           const int          dimension) const
-{
-  AssertIndexRange(cell_no, cell_tensor->n[dimension]);
-  AssertIndexRange(cell_dof_index, cell_dof_tensor->n[dimension]);
-  AssertIndexRange(dimension, n_dimensions);
-  const auto & n_dofs_per_cell_1d = cell_dof_tensor->n[dimension];
-  return cell_no * n_dofs_per_cell_1d + cell_dof_index;
-}
-
-
-
-// -----------------------------   PatchLocalTensorHelper   ----------------------------
-
-
-
-template<int n_dimensions>
-inline PatchLocalTensorHelper<n_dimensions>::PatchLocalTensorHelper(
-  const Tensors::TensorHelper<n_dimensions> & cell_tensor_in,
-  const Tensors::TensorHelper<n_dimensions> & cell_dof_tensor_in,
-  const DoFLayout                             dof_layout_in)
-  : IndexHelperBase(cell_tensor_in, cell_dof_tensor_in, dof_layout_in), TensorHelperBase([&]() {
-      std::array<unsigned int, n_dimensions> sizes;
-      for(auto d = 0U; d < n_dimensions; ++d)
-        sizes[d] =
-          IndexHelperBase::dof_index_1d(cell_tensor_in.n[d] - 1, cell_dof_tensor_in.n[d] - 1, d) +
-          1;
-      return sizes;
-    }())
-{
-}
-
-
-template<int n_dimensions>
-inline std::array<unsigned int, n_dimensions>
-
-PatchLocalTensorHelper<n_dimensions>::dof_multi_index(const unsigned int cell_no,
-                                                      const unsigned int cell_dof_index) const
-{
-  const auto & cell_no_multi        = IndexHelperBase::cell_tensor->multi_index(cell_no);
-  const auto & cell_dof_index_multi = IndexHelperBase::cell_dof_tensor->multi_index(cell_dof_index);
-  std::array<unsigned int, n_dimensions> patch_dof_index_multi;
-  for(auto d = 0U; d < n_dimensions; ++d)
-    patch_dof_index_multi[d] =
-      IndexHelperBase::dof_index_1d(cell_no_multi[d], cell_dof_index_multi[d], d);
-  return patch_dof_index_multi;
-}
-
-
-template<int n_dimensions>
-inline unsigned int
-PatchLocalTensorHelper<n_dimensions>::dof_index(const unsigned int cell_no,
-                                                const unsigned int cell_dof_index) const
-{
-  const auto & patch_dof_index_multi = dof_multi_index(cell_no, cell_dof_index);
-  return TensorHelperBase::uni_index(patch_dof_index_multi);
-}
-
-
-
 // -----------------------------   PatchTransfer   ----------------------------
 
 
 
-=======
-
-
-
-// ++++++++++++++++++++++++++++++   inline functions   ++++++++++++++++++++++++++++++
-
-
-
-// -----------------------------   PatchTransfer   ----------------------------
-
-
-
->>>>>>> 884c17ce
 template<int dim, typename Number, int fe_degree>
 inline PatchTransfer<dim, Number, fe_degree>::PatchTransfer(
   const SubdomainHandler<dim, Number> & subdomain_handler_in,
@@ -635,39 +355,22 @@
   : level(subdomain_handler_in.get_additional_data().level),
     n_subdomains(subdomain_handler_in.get_patch_info().subdomain_partition_data.n_subdomains()),
     n_colors(subdomain_handler_in.get_patch_info().subdomain_partition_data.n_colors()),
-<<<<<<< HEAD
-    // assume isotropic elements like Q or DGQ
-    cell_dof_tensor(PatchTransfer<dim, Number, fe_degree>::fe_order),
-    // assume isotropic patches
-    cell_tensor(UniversalInfo<dim>::n_cells_per_direction(
-      subdomain_handler_in.get_additional_data().patch_variant)),
-=======
     patch_variant(subdomain_handler_in.get_additional_data().patch_variant),
     patch_dof_worker(subdomain_handler_in.get_dof_info(dofh_index_in)),
     subdomain_handler(subdomain_handler_in),
     patch_dof_tensor(patch_dof_worker.get_dof_tensor()),
     cell_dof_tensor(patch_dof_worker.get_dof_tensor().cell_dof_tensor),
     cell_tensor(patch_dof_worker.get_dof_tensor().cell_tensor),
->>>>>>> 884c17ce
     // cell_to_patch_indices(
     //   std::move(GetIndexing{}(subdomain_handler_in.get_additional_data().patch_variant,
     //                           dof_layout == DoFLayout::DGQ))),
     dofh_index(dofh_index_in),
     dof_layout(subdomain_handler_in.get_dof_layout(dofh_index_in)),
     patch_id(numbers::invalid_unsigned_int),
-<<<<<<< HEAD
-    patch_dof_tensor(cell_tensor, cell_dof_tensor, dof_layout),
-    patch_dof_worker(subdomain_handler_in.get_dof_info(dofh_index_in)),
-    subdomain_handler(subdomain_handler_in)
-{
-  AssertThrow(dof_layout != DoFLayout::invalid, ExcMessage("The finite element is not supported."));
-  AssertThrow(n_dofs_per_cell == cell_dof_tensor.n_flat(),
-=======
     caching_strategy(patch_dof_worker.get_dof_info().get_additional_data().caching_strategy)
 {
   AssertThrow(dof_layout != DoFLayout::invalid, ExcMessage("The finite element is not supported."));
   AssertThrow(n_dofs_per_cell_static == cell_dof_tensor.n_flat(),
->>>>>>> 884c17ce
               ExcMessage("Only isotropic elements supported."));
   // empty_constraints.close();
 }
@@ -679,27 +382,12 @@
 {
   AssertIndexRange(patch, n_subdomains);
   patch_id = patch;
-<<<<<<< HEAD
-  fill_global_dof_indices(patch_id);
-  AssertDimension(global_dof_indices.size(), n_dofs_per_patch());
-
-  // DEBUG
-  // for(auto lane = 0U; lane < macro_size; ++lane)
-  // {
-  //   std::cout << "lane: " << lane << " ";
-  //   for(const auto & dof : global_dof_indices)
-  //     std::cout << dof[lane];
-  //   std::cout << std::endl;
-  // }
-  // }
-=======
 
   if(caching_strategy != TPSS::CachingStrategy::Cached)
   {
     fill_global_dof_indices(patch_id);
     AssertDimension(global_dof_indices.size(), n_dofs_per_patch());
   }
->>>>>>> 884c17ce
 }
 
 
@@ -714,12 +402,6 @@
 
 
 template<int dim, typename Number, int fe_degree>
-<<<<<<< HEAD
-inline unsigned int
-PatchTransfer<dim, Number, fe_degree>::n_dofs_per_patch() const
-{
-  return patch_dof_tensor.n_flat();
-=======
 const PatchDoFWorker<dim, Number> &
 PatchTransfer<dim, Number, fe_degree>::get_patch_dof_worker() const
 {
@@ -747,7 +429,6 @@
 PatchTransfer<dim, Number, fe_degree>::n_dofs_per_patch() const
 {
   return patch_dof_worker.n_dofs();
->>>>>>> 884c17ce
 }
 
 
@@ -756,15 +437,9 @@
 // PatchTransfer<dim, Number, fe_degree>::patch_dof_indices_on_cell(const unsigned int cell_no)
 // const
 // {
-<<<<<<< HEAD
-//   const auto n_dofs_per_cell = cell_dof_tensor.n_flat();
-//   cell_dof_indices_scratchpad.resize(n_dofs_per_cell);
-//   for(auto cell_dof_index = 0U; cell_dof_index < n_dofs_per_cell; ++cell_dof_index)
-=======
 //   const auto n_dofs_per_cell_static = cell_dof_tensor.n_flat();
 //   cell_dof_indices_scratchpad.resize(n_dofs_per_cell_static);
 //   for(auto cell_dof_index = 0U; cell_dof_index < n_dofs_per_cell_static; ++cell_dof_index)
->>>>>>> 884c17ce
 //   {
 //     const unsigned int patch_dof_index = patch_dof_tensor.dof_index(cell_no, cell_dof_index);
 //     cell_dof_indices_scratchpad[cell_dof_index] = patch_dof_index;
@@ -779,38 +454,12 @@
 PatchTransfer<dim, Number, fe_degree>::fill_global_dof_indices(const unsigned int patch_id)
 {
   AssertIndexRange(patch_id, subdomain_handler.get_partition_data().n_subdomains());
-<<<<<<< HEAD
-  std::vector<std::array<types::global_dof_index, macro_size>> global_dof_indices_plain(
-    patch_dof_tensor.n_flat());
-  const auto n_cells         = cell_tensor.n_flat();
-  const auto n_dofs_per_cell = cell_dof_tensor.n_flat();
-  for(auto cell_no = 0U; cell_no < n_cells; ++cell_no)
-  {
-    const auto global_dof_indices_on_cell =
-      patch_dof_worker.get_dof_indices_on_cell(patch_id, cell_no);
-    for(unsigned int lane = 0; lane < macro_size; ++lane)
-      for(auto cell_dof_index = 0U; cell_dof_index < n_dofs_per_cell; ++cell_dof_index)
-      {
-        const unsigned int patch_dof_index = patch_dof_tensor.dof_index(cell_no, cell_dof_index);
-        global_dof_indices_plain[patch_dof_index][lane] =
-          global_dof_indices_on_cell[lane][cell_dof_index];
-      }
-  }
-
-  if(dof_layout == DoFLayout::DGQ) // might change in future
-    std::swap(global_dof_indices, global_dof_indices_plain);
-  else if(dof_layout == DoFLayout::Q)
-    std::swap(global_dof_indices, global_dof_indices_plain);
-  else
-    AssertThrow(false, ExcMessage("Finite element is not supported."));
-=======
   for(auto lane = 0U; lane < macro_size; ++lane)
   {
     auto && global_dof_indices_at_lane = patch_dof_worker.fill_dof_indices_on_patch(patch_id, lane);
     AssertDimension(global_dof_indices_at_lane.size(), n_dofs_per_patch());
     std::swap(this->global_dof_indices[lane], global_dof_indices_at_lane);
   }
->>>>>>> 884c17ce
 }
 
 
