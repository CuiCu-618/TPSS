--- conflicted
+++ resolved
@@ -38,49 +38,6 @@
   Assert(additional_data.patch_variant != TPSS::PatchVariant::invalid, ExcInvalidState());
   Assert(additional_data.smoother_variant != TPSS::SmootherVariant::invalid, ExcInvalidState());
 
-<<<<<<< HEAD
-  // *** initialize internal data
-  const auto check_dof_handler = [&](const auto dof_handler) {
-    AssertThrow(mf_storage->is_supported(dof_handler->get_fe()),
-                ExcMessage("Finite element not supported."));
-    AssertDimension(Utilities::fixed_power<dim>(dof_handler->get_fe().tensor_degree() + 1),
-                    dof_handler->get_fe().n_dofs_per_cell());
-    AssertIndexRange(additional_data.level, dof_handler->get_triangulation().n_global_levels());
-    AssertDimension(dof_handler->get_fe().n_base_elements(), 1);
-  };
-
-  // *** compress dof handlers
-  {
-    std::vector<const dealii::DoFHandler<dim> *> unique_dof_handlers;
-    const auto                                   first_dofh_index = 0U;
-    const auto & first_dofh = mf_storage->get_dof_handler(first_dofh_index);
-    check_dof_handler(&first_dofh);
-    unique_dof_handlers.push_back(&first_dofh);
-    dofh_indices.push_back(first_dofh_index);
-    for(auto dofh_index = 1U; dofh_index < mf_storage->n_components(); ++dofh_index)
-    {
-      const auto & dofh = mf_storage->get_dof_handler(dofh_index);
-      check_dof_handler(&dofh);
-      const auto         it                = std::find_if(unique_dof_handlers.begin(),
-                                   unique_dof_handlers.end(),
-                                   [&](const auto unique_dofh) {
-                                     return dofh.get_fe() == unique_dofh->get_fe();
-                                   });
-      const unsigned int unique_dofh_index = std::distance(unique_dof_handlers.begin(), it);
-      if(unique_dofh_index == unique_dof_handlers.size()) // dofh is unique
-        unique_dof_handlers.push_back(&dofh);
-      dofh_indices.push_back(unique_dofh_index);
-    }
-    AssertDimension(mf_storage->n_components(), dofh_indices.size());
-    this->dof_handlers = unique_dof_handlers;
-  }
-
-  // TODO
-  const auto & shape_info = mf_storage->get_shape_info();
-  for(int d = 0; d < dim; ++d)
-    quadrature_storage.emplace_back(shape_info.quadrature);
-
-=======
 
   // *** compress dof handlers
   {
@@ -117,7 +74,6 @@
   }
 
 
->>>>>>> 884c17ce
   // *** gather patches as vectorized batches and colorize them
   typename TPSS::PatchInfo<dim>::AdditionalData patch_info_data;
   patch_info_data.patch_variant         = additional_data.patch_variant;
@@ -133,40 +89,6 @@
   // *** constructor partitions patches with respect to vectorization
   TPSS::PatchWorker<dim, number> patch_worker{patch_info};
 
-<<<<<<< HEAD
-  // *** map the patch batches to MatrixFree's cell batches
-  mf_connect.initialize(mf_storage, &patch_info);
-
-  // *** (partially) store dofs
-  dof_infos.resize(dof_handlers.size());
-  typename TPSS::DoFInfo<dim>::AdditionalData dof_info_data;
-  dof_info_data.level = additional_data.level;
-  for(auto i = 0U; i < dof_infos.size(); ++i)
-    dof_infos.at(i).initialize(dof_handlers.at(i), &patch_info, dof_info_data);
-  // *** initialize MPI vector partitioner
-  if(TPSS::PatchVariant::cell == additional_data.patch_variant)
-  {
-    // Note, it is okay to pass vector partitioners more than once to the same
-    // dof_info (because partitioners are passed as shared pointers). In other
-    // words, we don't care about uniqueness here as long as we query the
-    // correct partitioner from mf_storage.
-    for(auto dofh_index = 0U; dofh_index < n_components(); ++dofh_index)
-    {
-      const auto unique_dofh_index = get_unique_dofh_index(dofh_index);
-      auto &     dof_info          = dof_infos[unique_dofh_index];
-      dof_info.vector_partitioner  = mf_storage->get_vector_partitioner(unique_dofh_index);
-    }
-  }
-  else // entirely assemble vector partitioners
-  {
-    for(auto & dof_info : dof_infos)
-    {
-      TPSS::PatchDoFWorker<dim, number> patch_dof_worker(dof_info);
-      dof_info.vector_partitioner = patch_dof_worker.initialize_vector_partitioner();
-    }
-  }
-
-=======
 
   // *** map the patch batches to MatrixFree's cell batches
   mf_connect.initialize(mf_storage, &patch_info);
@@ -220,7 +142,6 @@
   }
 
 
->>>>>>> 884c17ce
   // *** compute the surrogate patches which pertain the tensor structure
   typename TPSS::MappingInfo<dim, number>::AdditionalData mapping_info_data;
   mapping_info_data.n_q_points      = additional_data.n_q_points_surrogate;
@@ -228,13 +149,6 @@
   mapping_info_data.use_arc_length  = additional_data.use_arc_length;
   mapping_info.initialize_storage(patch_info, mf_connect, mapping_info_data);
 
-<<<<<<< HEAD
-  // *** check if the initialization was successful TODO
-  AssertThrow(quadrature_storage.size() == dim, ExcNotImplemented()); // each direction is filled
-  for(const auto & quad : quadrature_storage)
-    AssertThrow(quad == quadrature_storage[0], ExcMessage("Quadrature storage is not isotropic!"));
-=======
->>>>>>> 884c17ce
 
   // TODO
   // // *** if possible compress the data
