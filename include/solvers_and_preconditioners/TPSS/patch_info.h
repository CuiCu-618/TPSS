--- conflicted
+++ resolved
@@ -80,17 +80,6 @@
   std::pair<int, int>
   get_cell_level_and_index(const unsigned int cell_position) const
   {
-<<<<<<< HEAD
-    AssertIndexRange(cell_position, n_cells_plain());
-    if(level_and_index_is_cached)
-    {
-      AssertDimension(n_cells_plain(), get_internal_data()->cell_level_and_index_pairs.size());
-      return (get_internal_data()->cell_level_and_index_pairs)[cell_position];
-    }
-    AssertDimension(n_cells_plain(), get_internal_data()->cell_iterators.size());
-    const auto & cell = (get_internal_data()->cell_iterators)[cell_position];
-    return std::make_pair<int, int>(cell->level(), cell->index());
-=======
     // OLD !!!
     // AssertIndexRange(cell_position, n_cells_plain());
     // if(level_and_index_is_cached)
@@ -105,26 +94,11 @@
     AssertIndexRange(cell_position, n_cells_plain());
     AssertDimension(n_cells_plain(), get_internal_data()->cell_level_and_index_pairs.size());
     return (get_internal_data()->cell_level_and_index_pairs)[cell_position];
->>>>>>> 884c17ce
   }
 
   CellIterator
   get_cell_iterator(const unsigned int cell_position) const
   {
-<<<<<<< HEAD
-    AssertIndexRange(cell_position, n_cells_plain());
-    if(iterator_is_cached)
-    {
-      AssertDimension(n_cells_plain(), get_internal_data()->cell_iterators.size());
-      return (get_internal_data()->cell_iterators)[cell_position];
-    }
-    const auto & tria                   = get_triangulation();
-    const auto [cell_level, cell_index] = get_cell_level_and_index(cell_position);
-    // // TODO we should not need dof handler here
-    // const auto dof_handler = get_internal_data()->dof_handler;
-    // Assert(dof_handler, ExcMessage("DoFHandler not set."));
-    return CellIterator(&tria, cell_level, cell_index, nullptr);
-=======
     // OLD !!!
     // AssertIndexRange(cell_position, n_cells_plain());
     // if(iterator_is_cached)
@@ -145,7 +119,6 @@
     const auto dof_handler = get_internal_data()->dof_handler;
     Assert(dof_handler, ExcMessage("DoFHandler is not set. TODO"));
     return CellIterator(&tria, cell_level, cell_index, dof_handler);
->>>>>>> 884c17ce
   }
 
   const Triangulation<dim> &
@@ -198,37 +171,7 @@
 
 private:
   void
-<<<<<<< HEAD
-  count_physical_subdomains()
-  {
-    internal_data.n_physical_subdomains_total.n_interior =
-      std::accumulate(internal_data.n_physical_subdomains.cbegin(),
-                      internal_data.n_physical_subdomains.cend(),
-                      0,
-                      [](const auto sum, const auto & data) { return sum + data.n_interior; });
-    internal_data.n_physical_subdomains_total.n_boundary =
-      std::accumulate(internal_data.n_physical_subdomains.cbegin(),
-                      internal_data.n_physical_subdomains.cend(),
-                      0,
-                      [](const auto sum, const auto & data) { return sum + data.n_boundary; });
-    internal_data.n_physical_subdomains_total.n_interior_ghost =
-      std::accumulate(internal_data.n_physical_subdomains.cbegin(),
-                      internal_data.n_physical_subdomains.cend(),
-                      0,
-                      [](const auto sum, const auto & data) {
-                        return sum + data.n_interior_ghost;
-                      });
-    internal_data.n_physical_subdomains_total.n_boundary_ghost =
-      std::accumulate(internal_data.n_physical_subdomains.cbegin(),
-                      internal_data.n_physical_subdomains.cend(),
-                      0,
-                      [](const auto sum, const auto & data) {
-                        return sum + data.n_boundary_ghost;
-                      });
-  }
-=======
   count_physical_subdomains();
->>>>>>> 884c17ce
 
   static std::vector<types::global_dof_index>
   get_face_conflicts(const PatchIterator & patch);
@@ -483,10 +426,7 @@
    * Underlying triangulation cell iterators are based on.
    */
   const Triangulation<dim> * triangulation = nullptr;
-<<<<<<< HEAD
-=======
-
->>>>>>> 884c17ce
+
   // TODO we should not need dof handler !
   const DoFHandler<dim> * dof_handler = nullptr;
 };
@@ -494,13 +434,8 @@
 
 
 // --------------------------------   PatchInfo   --------------------------------
-<<<<<<< HEAD
-
-
-=======
-
-
->>>>>>> 884c17ce
+
+
 
 template<int dim>
 inline void
@@ -688,11 +623,7 @@
 inline bool
 PatchInfo<dim>::InternalData::empty() const
 {
-<<<<<<< HEAD
-  return cell_iterators.empty() && cell_level_and_index_pairs.empty();
-=======
   return n_cells_plain() == 0; // cell_iterators.empty() && cell_level_and_index_pairs.empty();
->>>>>>> 884c17ce
 }
 
 
@@ -700,12 +631,6 @@
 inline bool
 PatchInfo<dim>::InternalData::empty_on_all() const
 {
-<<<<<<< HEAD
-  const auto n_iterators_mpimax = Utilities::MPI::max(cell_iterators.size(), MPI_COMM_WORLD);
-  const auto n_pairs_mpimax =
-    Utilities::MPI::max(cell_level_and_index_pairs.size(), MPI_COMM_WORLD);
-  return (n_iterators_mpimax == 0) && (n_pairs_mpimax);
-=======
   // const auto n_iterators_mpimax = Utilities::MPI::max(cell_iterators.size(), MPI_COMM_WORLD);
   // const auto n_pairs_mpimax =
   //   Utilities::MPI::max(cell_level_and_index_pairs.size(), MPI_COMM_WORLD);
@@ -714,7 +639,6 @@
   // const auto n_pairs_mpimax =
   //   Utilities::MPI::max(cell_level_and_index_pairs.size(), MPI_COMM_WORLD);
   return n_cells_plain_mpimax == 0;
->>>>>>> 884c17ce
 }
 
 
