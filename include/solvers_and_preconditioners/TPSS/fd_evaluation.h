#ifndef FDEVALUATION_H
#define FDEVALUATION_H

#include "TPSS.h"
#include "subdomain_handler.h"

#include <array>
#include <memory>



/**
 * This class provides an interface to compute integrals regarding univariate
 * shape functions on intervals in real space. The intervals stem from Cartesian
 * patches of cells (currently a single cell or vertex patch).  ... TODO
 *
 * The @p patch_action() functionality allows computation of univariate finite
 * element matrices for each spatial dimension (here refered to as @p
 * direction). For example, one might compute univariate mass matrices M_d and
 * FEM discretizations of the one-dimensional Laplace operator L_d in dimensions
 * d = 0, 1. Then, thanks to separability of the d-dimensional Laplace operator
 * the associated-dimensional FEM discretization L is given by the rank-d
 * Kronecker decomposition:
 *
 *    L = L_1 x M_2 + M_1 x L_2
 *
 * The tensor decomposition facilitates a fast inversion of L at the cost of
 * one-dimensional (generalized) eigenvalue problems known as fast
 * diagonalization method (FDM), which breaks the curse of dimensionality. This
 * deciphers the name of this class.  ... TODO
 */

template<int dim, int fe_degree, int n_q_points_1d_, typename Number>
class FDEvaluation
{
public:
  using CellAssembler =
    typename TPSS::MatrixEvaluator<fe_degree + 1, n_q_points_1d_, VectorizedArray<Number>>;
  using value_type                         = Number;
  static constexpr unsigned int macro_size = VectorizedArray<Number>::n_array_elements;

  static constexpr unsigned int fe_order               = fe_degree + 1;
  static constexpr unsigned int n_q_points_1d_static   = n_q_points_1d_;
  static constexpr unsigned int n_dofs_per_cell_static = Utilities::pow(fe_order, dim);

  FDEvaluation(const SubdomainHandler<dim, Number> & sd_handler_in,
               const unsigned int                    dofh_index = 0);

  ~FDEvaluation();

  FDEvaluation(const FDEvaluation & other) = delete;

  FDEvaluation &
  operator=(const FDEvaluation & other) = delete;

  void
  reinit(const unsigned int patch);

  void
  evaluate(const bool gradients);

  VectorizedArray<Number>
  get_average_factor(const int direction, const int cell_no, const int face_no) const;

  std::bitset<macro_size>
  get_boundary_mask(const int direction, const int cell_no, const int face_no) const;

  std::set<unsigned int>
  get_constrained_dof_indices(const unsigned int lane) const;

  TPSS::DoFLayout
  get_dof_layout() const;

  const TPSS::PatchLocalTensorHelper<dim> &
  get_dof_tensor() const;

  const VectorizedArray<Number> &
  get_h(const int direction, const int cell_no) const;

<<<<<<< HEAD
  VectorizedArray<Number>
  get_normal(const int face_no) const
  {
    return make_vectorized_array<Number>(face_no == 0 ? -1. : 1.);
  }

  std::bitset<macro_size>
  get_boundary_mask(const int direction, const int cell_no, const int face_no) const
  {
    AssertIndexRange(direction, dim);
    AssertIndexRange(cell_no, static_cast<int>(n_cells_per_direction));
    AssertIndexRange(face_no, 2);
    if(patch_variant == TPSS::PatchVariant::cell)
      return std::bitset<macro_size>{bdry_mask_id[direction * 2 + face_no]};
    else if(patch_variant == TPSS::PatchVariant::vertex)
    {
      const bool is_interior_face =
        (cell_no == 0 && face_no == 1) || (cell_no == 1 && face_no == 0);
      if(!is_interior_face)
        return std::bitset<macro_size>{bdry_mask_id[direction * 2 + face_no]};
    }
    else
      Assert(false, ExcNotImplemented());
    return std::bitset<macro_size>{0};
  }
=======
  const VectorizedArray<Number> &
  get_JxW(const int q_point_no, const int direction, const int cell_no) const;

  const VectorizedArray<Number> &
  get_q_weight(const int q_point_no, const int direction) const;

  VectorizedArray<Number>
  get_normal(const int face_no) const;

  Tensor<1, dim, VectorizedArray<Number>>
  get_normal_vector(const int face_no, const int direction) const;

  const internal::MatrixFreeFunctions::ShapeInfo<VectorizedArray<Number>> &
  get_shape_info(const unsigned int dimension) const;
>>>>>>> 884c17ce

  const SubdomainHandler<dim, Number> &
  get_subdomain_handler() const;

  unsigned int
  n_cells_1d(const unsigned int dimension) const;

  unsigned int
  n_dofs_plain_1d(const unsigned int dimension) const;

  unsigned int
  n_dofs_per_cell_1d(const unsigned int dimension) const;

  unsigned int
  n_q_points_1d(const unsigned int dimension) const;

  const VectorizedArray<Number> &
  shape_value(const int dof, const int q_point_no, const int direction, const int cell_no) const;

  const VectorizedArray<Number> &
  shape_value_face(const int dof, const int face_no, const int direction, const int cell_no) const;

  const VectorizedArray<Number> &
  shape_gradient(const int dof, const int q_point_no, const int direction, const int cell_no) const;

  const VectorizedArray<Number> &
  shape_gradient_face(const int dof,
                      const int face_no,
                      const int direction,
                      const int cell_no) const;

  const ArrayView<VectorizedArray<Number>>
  acquire_scratch_chunk(const std::size_t size);

  void
  release_scratch_chunks();

  void
  compute_unit_mass(const ArrayView<VectorizedArray<Number>> & matrix) const;

  template<int fe_degree_ansatz, int n_q_points_ansatz, typename CellOperation>
  std::array<Table<2, VectorizedArray<Number>>, dim>
  patch_action(const FDEvaluation<dim, fe_degree_ansatz, n_q_points_ansatz, Number> & eval_ansatz,
               CellOperation && cell_operation) const;

  template<typename CellOperation>
  std::array<Table<2, VectorizedArray<Number>>, dim>
  patch_action(CellOperation && cell_operation) const;


  template<int fe_degree_ansatz,
           int n_q_points_ansatz,
           typename CellOperation,
           typename FaceOperation,
           typename InterfaceOperation>
  std::array<Table<2, VectorizedArray<Number>>, dim>
  patch_action(const FDEvaluation<dim, fe_degree_ansatz, n_q_points_ansatz, Number> & eval_ansatz,
               const CellOperation &      cell_operation,
               const FaceOperation &      face_operation,
               const InterfaceOperation & interface_operation) const;

  template<typename CellOperation, typename FaceOperation, typename InterfaceOperation>
  std::array<Table<2, VectorizedArray<Number>>, dim>
  patch_action(const CellOperation &      cell_operation,
               const FaceOperation &      face_operation,
               const InterfaceOperation & interface_operation) const;

private:
  using This = FDEvaluation<dim, fe_degree, n_q_points_1d_, Number>;

  template<TPSS::PatchVariant variant>
  void
  malloc_fedata();

  VectorizedArray<Number> &
  get_JxW_impl(const int q_point_no, const int direction, const int cell_no) const;

  VectorizedArray<Number> &
  get_q_weight_impl(const int q_point_no, const int direction) const;

  void
  evaluate_gradients();

  template<int fe_degree_ansatz, int n_q_points_ansatz>
  void post_process_constraints(
    std::array<Table<2, VectorizedArray<Number>>, dim> &                   matrices,
    const FDEvaluation<dim, fe_degree_ansatz, n_q_points_ansatz, Number> & eval_ansatz) const;

  void submit_constraints(Table<2, VectorizedArray<Number>> & subdomain_matrix,
                          const std::set<unsigned int> &      constrained_dof_indices_row,
                          const std::set<unsigned int> &      constrained_dof_indices_col,
                          const unsigned int                  lane,
                          const bool                          at_block_diagonal) const
  {
    /// Clear rows and columns of constrained dof indices. If this matrix is
    /// part of the block diagonal of the local patch matrix (in case of
    /// vector-valued problems) the diagonal entry is set to one such that @p
    /// subdomain_matrix is non-singular.
    for(const auto dof_index_test : constrained_dof_indices_row)
    {
      AssertIndexRange(dof_index_test, subdomain_matrix.n_rows());
      for(auto j = 0U; j < subdomain_matrix.n_cols(); ++j)
        subdomain_matrix(dof_index_test, j)[lane] = 0.;
      if(at_block_diagonal)
      {
        AssertIndexRange(dof_index_test, subdomain_matrix.n_cols());
        subdomain_matrix(dof_index_test, dof_index_test)[lane] = 1.;
      }
    }
    for(const auto dof_index_ansatz : constrained_dof_indices_col)
    {
      AssertIndexRange(dof_index_ansatz, subdomain_matrix.n_cols());
      for(auto i = 0U; i < subdomain_matrix.n_rows(); ++i)
        subdomain_matrix(i, dof_index_ansatz)[lane] = 0.;
      if(at_block_diagonal)
      {
        AssertIndexRange(dof_index_ansatz, subdomain_matrix.n_rows());
        subdomain_matrix(dof_index_ansatz, dof_index_ansatz)[lane] = 1.;
      }
    }
  }

  VectorizedArray<Number> &
  shape_value_impl(const int dof,
                   const int q_point_no,
                   const int direction,
                   const int cell_no) const;

  VectorizedArray<Number> &
  shape_value_face_impl(const int dof,
                        const int face_no,
                        const int direction,
                        const int cell_no) const;

  VectorizedArray<Number> &
  shape_gradient_impl(const int dof,
                      const int q_point_no,
                      const int direction,
                      const int cell_no) const;

  VectorizedArray<Number> &
  shape_gradient_face_impl(const int dof,
                           const int face_no,
                           const int direction,
                           const int cell_no) const;

  template<int fe_degree_ansatz, int n_q_points_ansatz, typename CellOperation>
  std::array<Table<2, VectorizedArray<Number>>, dim>
  patch_action_impl(
    const FDEvaluation<dim, fe_degree_ansatz, n_q_points_ansatz, Number> & eval_ansatz,
    CellOperation &&                                                       cell_operation) const;

  template<int fe_degree_ansatz,
           int n_q_points_ansatz,
           typename CellOperation,
           typename FaceOperation,
           typename InterfaceOperation>
  std::array<Table<2, VectorizedArray<Number>>, dim>
  patch_action_impl(
    const FDEvaluation<dim, fe_degree_ansatz, n_q_points_ansatz, Number> & eval_ansatz,
    CellOperation &&                                                       cell_operation,
    FaceOperation &&                                                       face_operation,
    InterfaceOperation && interface_operation) const;

  void restrict_matrix_qvp(Table<2, VectorizedArray<Number>> & subdomain_matrix) const;

  void submit_cell_matrix(
    Table<2, VectorizedArray<Number>> &       subdomain_matrix,
    const Table<2, VectorizedArray<Number>> & cell_matrix,
    const unsigned int                        cell_no_row,
    const unsigned int                        cell_no_col,
    const unsigned int                        dimension               = 0,
    const TPSS::PatchLocalTensorHelper<dim> * patch_dof_tensor_ansatz = nullptr) const;

  const SubdomainHandler<dim, Number> & sd_handler;

  const TPSS::PatchDoFWorker<dim, Number> patch_worker;

  const TPSS::MappingInfo<dim, Number> & mapping_info;

  const MatrixFree<dim, Number> & mf_storage;

  const unsigned int       component;
  const unsigned int       level;
  const unsigned int       n_subdomains;
  const unsigned int       n_colors;
  const TPSS::PatchVariant patch_variant;
  const unsigned int       n_cells_per_direction;
  unsigned int             patch_id = numbers::invalid_unsigned_int;

<<<<<<< HEAD
  unsigned int patch_id = numbers::invalid_unsigned_int;
=======
  /**
   * Indicates which face of the macro patch is at the physical boundary. Local
   * face numbering follows the face numbering in GeometryInfo.
   */
  std::array<std::bitset<macro_size>, GeometryInfo<dim>::faces_per_cell> at_boundary_masks;
>>>>>>> 884c17ce

  /**
   * Boundary id for each face of the macro patch.
   */
  std::array<std::array<types::boundary_id, macro_size>, GeometryInfo<dim>::faces_per_cell>
    boundary_ids;

  /**
   * quadrature weights on the unit cell
   */
  VectorizedArray<Number> * q_weights_unit = nullptr;

  /**
   * lexicographical ordering: cell_no_1d < direction
   */
  const VectorizedArray<Number> * h_lengths = nullptr;

  /**
   * lexicographical ordering: q_point_index < cell_no_1d < direction
   */
  VectorizedArray<Number> * JxWs = nullptr;

  /**
   * lexicographical ordering: q_point_index < dof_index < direction
   */
  VectorizedArray<Number> * values = nullptr;

  /**
   * lexicographical ordering: dof_index < face_no_1d < direction
   */
  VectorizedArray<Number> * values_face = nullptr;

  /**
   * Stores for each component (array position) of d-dimensional shape function
   * gradient the univariate shape function gradients (i.e. first derivatives)
   * of coinciding spatial coordinate @p direction in a flat data field with
   * lexicographical ordering:
   *
   *   q_point_index < dof_index < cell_no
   *
   * Evaluations at univariate quadrature points are in real space subject to
   * Cartesian mapping. For illustration, let
   *
   *   PHI(x_1,x_2,x_3) = phi_1(x_1) phi_2(x_2) phi_3(x_3)
   *
   * define a tensor product shape function, then, @p gradients[i] stores the
   * first derivatives of d/dx_i phi_i(x_i) in real space.
   */
  std::array<VectorizedArray<Number> *, dim> gradients;

  /**
   * lexicographical ordering: dof_index < face_no < cell_no
   */
  std::array<VectorizedArray<Number> *, dim> gradients_face;

  /**
   * scratch data array provided by underlying MatrixFree
   */
  AlignedVector<VectorizedArray<Number>> * scratch_fedata;

  /**
   * end of memory occupied by shape functions and cell-mapping
   */
  VectorizedArray<Number> * scratch_fedata_end = nullptr;

  /**
   * begin of memory allocated for user/small calculations
   */
  VectorizedArray<Number> * scratch_pad = nullptr;

  /**
   * begin of remaining memory of the scratch_pad
   */
  VectorizedArray<Number> * scratch_pad_remainder = nullptr;

  /**
   * end of memory allocated for user/small calculations
   */
  VectorizedArray<Number> * scratch_pad_end = nullptr;

  bool values_filled    = false;
  bool gradients_filled = false;
};



// ++++++++++++++++++++++++++++++   inline functions   ++++++++++++++++++++++++++++++



template<int dim, int fe_degree, int n_q_points_1d_, typename Number>
inline FDEvaluation<dim, fe_degree, n_q_points_1d_, Number>::FDEvaluation(
  const SubdomainHandler<dim, Number> & sd_handler_in,
  const unsigned int                    dofh_index)
  : sd_handler(sd_handler_in),
    patch_worker(sd_handler_in.get_dof_info(dofh_index)),
    mapping_info(sd_handler_in.get_mapping_info()),
    mf_storage(sd_handler_in.get_matrix_free()),
    component(dofh_index),
    level(sd_handler_in.get_additional_data().level),
    n_subdomains(sd_handler_in.get_patch_info().subdomain_partition_data.n_subdomains()),
    n_colors(sd_handler_in.get_patch_info().subdomain_partition_data.n_colors()),
    patch_variant(sd_handler_in.get_additional_data().patch_variant),
    n_cells_per_direction(TPSS::UniversalInfo<dim>::n_cells_per_direction(patch_variant)),
    scratch_fedata(mf_storage.acquire_scratch_data())
{
  if(TPSS::DoFLayout::Q == get_dof_layout())
    AssertThrow(patch_variant == TPSS::PatchVariant::vertex,
                ExcMessage("Other patch variants aren't implemented."));

  AssertIndexRange(dofh_index, sd_handler.n_components());
  for(auto d = 0U; d < dim; ++d)
  {
    /// static variables fe_order and n_q_points_1d_static have to define the maximum
    /// number for any dimension
    AssertIndexRange(patch_worker.get_dof_tensor().n_dofs_per_cell_1d(d), fe_order + 1);
    AssertIndexRange(patch_worker.get_shape_info(d).quadrature.size(), n_q_points_1d_static + 1);
    /// currently assume isotropy ... TODO
    AssertDimension(n_dofs_per_cell_1d(d), fe_order);
    AssertDimension(n_q_points_1d(d), n_q_points_1d_static);
    AssertDimension(n_cells_1d(d), n_cells_per_direction);
  }

  if(patch_variant == TPSS::PatchVariant::cell)
    malloc_fedata<TPSS::PatchVariant::cell>();
  else if(patch_variant == TPSS::PatchVariant::vertex)
    malloc_fedata<TPSS::PatchVariant::vertex>();
  else
    AssertThrow(false, ExcNotImplemented());

  /// Extract one-dimensional quadrature weights of reference interval
  for(auto d = 0U; d < dim; ++d)
  {
    const auto & shape_info = patch_worker.get_shape_info(d);
    const auto & quadrature = shape_info.quadrature;
    AssertIndexRange(static_cast<int>(quadrature.size()), n_q_points_1d_static + 1);
    const auto & unit_weights = quadrature.get_weights();
    auto         W            = &(get_q_weight_impl(0, d));
    std::copy(unit_weights.cbegin(), unit_weights.cend(), W);

    /// Extract one-dimensional shape function values on cell and face quadratures
    auto values_in_begin = shape_info.shape_values.begin();
    auto values_begin    = &(shape_value_impl(0, 0, d, 0));
    std::copy_n(values_in_begin, fe_order * n_q_points_1d_static, values_begin);
    for(const auto face_no : {0, 1})
    {
      auto values_face_in_begin = shape_info.shape_data_on_face[face_no].begin();
      auto values_face_begin    = &(shape_value_face_impl(0, face_no, d, 0));
      std::copy_n(values_face_in_begin, fe_order, values_face_begin);
    }
  }
  this->values_filled = true;
}

template<int dim, int fe_degree, int n_q_points_1d_, typename Number>
inline FDEvaluation<dim, fe_degree, n_q_points_1d_, Number>::~FDEvaluation()
{
  try
  {
    mf_storage.release_scratch_data(scratch_fedata);
  }
  catch(...)
  {
  }
  scratch_fedata_end    = nullptr;
  scratch_fedata        = nullptr;
  values_face           = nullptr;
  values                = nullptr;
  JxWs                  = nullptr;
  h_lengths             = nullptr;
  q_weights_unit        = nullptr;
  scratch_pad           = nullptr;
  scratch_pad_remainder = nullptr;
  scratch_pad_end       = nullptr;
}

template<int dim, int fe_degree, int n_q_points_1d_, typename Number>
inline void
FDEvaluation<dim, fe_degree, n_q_points_1d_, Number>::reinit(const unsigned int patch)
{
  AssertIndexRange(patch, n_subdomains);
  patch_id = patch;

  const auto & at_boundary_masks_in = patch_worker.get_at_boundary_masks(patch);
  std::copy_n(at_boundary_masks_in.cbegin(),
              GeometryInfo<dim>::faces_per_cell,
              at_boundary_masks.begin());

  if(TPSS::DoFLayout::Q == get_dof_layout())
  {
    const auto & boundary_ids_in = patch_worker.get_boundary_ids(patch);
    std::copy_n(boundary_ids_in.cbegin(), GeometryInfo<dim>::faces_per_cell, boundary_ids.begin());
  }

  h_lengths = mapping_info.template h_lengths_begin(patch);

  gradients_filled = false;
  evaluate(true);
}

template<int dim, int fe_degree, int n_q_points_1d_, typename Number>
template<TPSS::PatchVariant variant>
inline void
FDEvaluation<dim, fe_degree, n_q_points_1d_, Number>::malloc_fedata()
{
  Assert(this->scratch_fedata != nullptr, ExcInternalError());

  constexpr unsigned int scratch_pad_length  = fe_order * fe_order * dim * 2;
  constexpr unsigned int unit_weights_length = n_q_points_1d_static * dim;
  constexpr unsigned int values_length       = n_q_points_1d_static * fe_order * dim;
  constexpr unsigned int values_length_face  = fe_order * 2 * dim;
  constexpr unsigned int n_cells_per_direction =
    TPSS::UniversalInfo<dim>::n_cells_per_direction(variant);
  constexpr unsigned int gradients_length =
    n_q_points_1d_static * fe_order * n_cells_per_direction * dim;
  constexpr unsigned int gradients_length_face = fe_order * 2 * n_cells_per_direction * dim;
  constexpr unsigned int JxWs_length           = n_q_points_1d_static * n_cells_per_direction * dim;
  constexpr unsigned int size_to_be_allocated =
    scratch_pad_length + unit_weights_length + values_length + values_length_face +
    gradients_length + gradients_length_face + JxWs_length; // total size

  // *** allocate memory
  this->scratch_fedata->resize(size_to_be_allocated);
  this->q_weights_unit = this->scratch_fedata->begin();
  this->values         = this->q_weights_unit + unit_weights_length;
  this->values_face    = this->values + values_length;
  for(unsigned int d = 0; d < dim; ++d)
    this->gradients[d] = this->values_face + values_length_face +
                         n_q_points_1d_static * fe_order * n_cells_per_direction * d;
  for(unsigned int d = 0; d < dim; ++d)
    this->gradients_face[d] =
      this->gradients[0] + gradients_length + fe_order * 2 * n_cells_per_direction * d;
  this->JxWs                  = this->gradients_face[0] + gradients_length_face;
  this->scratch_fedata_end    = this->JxWs + JxWs_length;
  this->scratch_pad           = this->scratch_fedata_end;
  this->scratch_pad_remainder = this->scratch_pad;
  this->scratch_pad_end       = this->scratch_pad + scratch_pad_length;

  AssertDimension(std::distance(this->scratch_fedata->begin(), this->scratch_pad_end),
                  size_to_be_allocated); // check allocation
}


template<int dim, int fe_degree, int n_q_points_1d_, typename Number>
inline const ArrayView<VectorizedArray<Number>>
FDEvaluation<dim, fe_degree, n_q_points_1d_, Number>::acquire_scratch_chunk(const std::size_t size)
{
  auto && chunk =
    make_array_view(this->scratch_pad_remainder, (this->scratch_pad_remainder += size));
  Assert(std::distance(this->scratch_pad_remainder, this->scratch_pad_end) >= 0,
         ExcMessage("Acquired scratch chunk exceeds scratch pad!"));
  return chunk;
}


template<int dim, int fe_degree, int n_q_points_1d_, typename Number>
inline void
FDEvaluation<dim, fe_degree, n_q_points_1d_, Number>::compute_unit_mass(
  const ArrayView<VectorizedArray<Number>> & matrix) const
{
  AssertDimension(matrix.size(), fe_order * fe_order);
  CellAssembler::template assemble<false>(
    make_array_view(this->values, this->values + fe_order * n_q_points_1d_static),
    make_array_view(this->values, this->values + fe_order * n_q_points_1d_static),
    make_array_view(this->q_weights_unit, this->q_weights_unit + n_q_points_1d_static),
    matrix);
}



template<int dim, int fe_degree, int n_q_points_1d_, typename Number>
inline void
FDEvaluation<dim, fe_degree, n_q_points_1d_, Number>::evaluate(const bool do_gradients)
{
  /// univariate Jacobian, that is h_d, times quadrature weight
  const VectorizedArray<Number> * weight = this->q_weights_unit;
  for(unsigned int d = 0; d < dim; ++d)
    for(unsigned int cell_no = 0; cell_no < n_cells_per_direction; ++cell_no)
    {
      const auto h = get_h(d, cell_no);
      for(unsigned int q = 0; q < n_q_points_1d_static; ++q)
        get_JxW_impl(q, d, cell_no) = h * weight[q]; // JxW
    }

  if(do_gradients)
    evaluate_gradients();
}


template<int dim, int fe_degree, int n_q_points_1d_, typename Number>
inline void
FDEvaluation<dim, fe_degree, n_q_points_1d_, Number>::evaluate_gradients()
{
  gradients_filled = false;

  /// scale univariate reference gradients with h_d^{-1}
  for(unsigned int d = 0; d < dim; ++d)
  {
    const auto & shape_info         = get_shape_info(d);
    const auto   n_q_points_1d      = this->n_q_points_1d(d);
    const auto   n_dofs_per_cell_1d = this->n_dofs_per_cell_1d(d);
    const auto * unit_grads_begin   = shape_info.shape_gradients.begin();
    for(unsigned int cell_no = 0; cell_no < n_cells_per_direction; ++cell_no)
    {
      const auto h_inv = 1. / get_h(d, cell_no);
      for(unsigned int dof = 0; dof < n_dofs_per_cell_1d; ++dof)
      {
        const auto * unit_grad_begin = unit_grads_begin + dof * n_q_points_1d;
        auto *       grad            = &(shape_gradient_impl(dof, 0, d, cell_no));
        std::transform(unit_grad_begin,
                       unit_grad_begin + n_q_points_1d,
                       grad,
                       [h_inv](const auto & unit_grad) { return unit_grad * h_inv; });
      }

      for(const int face_no : {0, 1})
      {
        const auto * unit_grads_on_face = shape_info.shape_data_on_face[face_no].begin() + fe_order;
        auto *       grad_on_face       = &(shape_gradient_face_impl(0, face_no, d, cell_no));
        std::transform(unit_grads_on_face,
                       unit_grads_on_face + fe_order,
                       grad_on_face,
                       [h_inv](const auto & unit_grad) { return unit_grad * h_inv; });
      }
    }
  }

  gradients_filled = true;
}



template<int dim, int fe_degree, int n_q_points_1d_, typename Number>
inline VectorizedArray<Number>
FDEvaluation<dim, fe_degree, n_q_points_1d_, Number>::get_average_factor(const int direction,
                                                                         const int cell_no,
                                                                         const int face_no) const
{
  auto         factor      = make_vectorized_array<Number>(0.5);
  const auto & at_boundary = get_boundary_mask(direction, cell_no, face_no);
  for(auto lane = 0U; lane < macro_size; ++lane)
    if(at_boundary[lane])
      factor[lane] = 1.;
  return factor;
}



template<int dim, int fe_degree, int n_q_points_1d_, typename Number>
inline std::bitset<FDEvaluation<dim, fe_degree, n_q_points_1d_, Number>::macro_size>
FDEvaluation<dim, fe_degree, n_q_points_1d_, Number>::get_boundary_mask(const int direction,
                                                                        const int cell_no,
                                                                        const int face_no) const
{
  AssertIndexRange(direction, dim);
  AssertIndexRange(cell_no, static_cast<int>(n_cells_per_direction));
  AssertIndexRange(face_no, 2);
  if(patch_variant == TPSS::PatchVariant::cell)
    return at_boundary_masks[direction * 2 + face_no];
  else if(patch_variant == TPSS::PatchVariant::vertex)
  {
    const bool is_interior_face = (cell_no == 0 && face_no == 1) || (cell_no == 1 && face_no == 0);
    if(!is_interior_face)
      return at_boundary_masks[direction * 2 + face_no];
  }
  else
    AssertThrow(false, ExcNotImplemented());
  return std::bitset<macro_size>{0};
}


template<int dim, int fe_degree, int n_q_points_1d_, typename Number>
inline TPSS::DoFLayout
FDEvaluation<dim, fe_degree, n_q_points_1d_, Number>::get_dof_layout() const
{
  return patch_worker.get_dof_info().get_dof_layout();
}


template<int dim, int fe_degree, int n_q_points_1d_, typename Number>
inline const TPSS::PatchLocalTensorHelper<dim> &
FDEvaluation<dim, fe_degree, n_q_points_1d_, Number>::get_dof_tensor() const
{
  return patch_worker.get_dof_tensor();
}


template<int dim, int fe_degree, int n_q_points_1d_, typename Number>
inline const VectorizedArray<Number> &
FDEvaluation<dim, fe_degree, n_q_points_1d_, Number>::get_h(const int direction,
                                                            const int cell_no) const
{
  AssertIndexRange(cell_no, static_cast<int>(n_cells_per_direction));
  AssertIndexRange(direction, dim);
  return *(this->h_lengths + cell_no + direction * n_cells_per_direction);
}


template<int dim, int fe_degree, int n_q_points_1d_, typename Number>
inline const VectorizedArray<Number> &
FDEvaluation<dim, fe_degree, n_q_points_1d_, Number>::get_JxW(const int q_point_no,
                                                              const int direction,
                                                              const int cell_no) const
{
  return get_JxW_impl(q_point_no, direction, cell_no);
}


template<int dim, int fe_degree, int n_q_points_1d_, typename Number>
inline VectorizedArray<Number> &
FDEvaluation<dim, fe_degree, n_q_points_1d_, Number>::get_JxW_impl(const int q_point_no,
                                                                   const int direction,
                                                                   const int cell_no) const
{
  AssertIndexRange(q_point_no, n_q_points_1d(direction));
  AssertIndexRange(cell_no, static_cast<int>(n_cells_per_direction));
  AssertIndexRange(direction, dim);
  return *(this->JxWs + q_point_no + cell_no * n_q_points_1d_static +
           direction * n_q_points_1d_static * n_cells_per_direction);
}


template<int dim, int fe_degree, int n_q_points_1d_, typename Number>
inline const VectorizedArray<Number> &
FDEvaluation<dim, fe_degree, n_q_points_1d_, Number>::get_q_weight(const int q_point_no,
                                                                   const int direction) const
{
  return get_q_weight_impl(q_point_no, direction);
}


template<int dim, int fe_degree, int n_q_points_1d_, typename Number>
inline VectorizedArray<Number> &
FDEvaluation<dim, fe_degree, n_q_points_1d_, Number>::get_q_weight_impl(const int q_point_no,
                                                                        const int direction) const
{
  AssertIndexRange(q_point_no, n_q_points_1d(direction));
  AssertIndexRange(direction, dim);
  return *(this->q_weights_unit + q_point_no + direction * n_q_points_1d_static);
}


template<int dim, int fe_degree, int n_q_points_1d_, typename Number>
inline VectorizedArray<Number>
FDEvaluation<dim, fe_degree, n_q_points_1d_, Number>::get_normal(const int face_no) const
{
  return make_vectorized_array<Number>(face_no == 0 ? -1. : 1.);
}


template<int dim, int fe_degree, int n_q_points_1d_, typename Number>
inline Tensor<1, dim, VectorizedArray<Number>>
FDEvaluation<dim, fe_degree, n_q_points_1d_, Number>::get_normal_vector(const int face_no,
                                                                        const int direction) const
{
  Tensor<1, dim, VectorizedArray<Number>> normal_vector;
  normal_vector *= 0.;
  normal_vector[direction] = get_normal(face_no);
  return normal_vector;
}


template<int dim, int fe_degree, int n_q_points_1d_, typename Number>
inline std::set<unsigned int>
FDEvaluation<dim, fe_degree, n_q_points_1d_, Number>::get_constrained_dof_indices(
  const unsigned int lane) const
{
  return patch_worker.get_constrained_local_dof_indices(patch_id, lane);
}


template<int dim, int fe_degree, int n_q_points_1d_, typename Number>
inline const internal::MatrixFreeFunctions::ShapeInfo<VectorizedArray<Number>> &
FDEvaluation<dim, fe_degree, n_q_points_1d_, Number>::get_shape_info(
  const unsigned int dimension) const
{
  return patch_worker.get_shape_info(dimension);
}


template<int dim, int fe_degree, int n_q_points_1d_, typename Number>
inline const SubdomainHandler<dim, Number> &
FDEvaluation<dim, fe_degree, n_q_points_1d_, Number>::get_subdomain_handler() const
{
  return sd_handler;
}


template<int dim, int fe_degree, int n_q_points_1d_, typename Number>
inline unsigned int
FDEvaluation<dim, fe_degree, n_q_points_1d_, Number>::n_cells_1d(const unsigned int dimension) const
{
  return patch_worker.get_dof_tensor().n_cells_1d(dimension);
}


template<int dim, int fe_degree, int n_q_points_1d_, typename Number>
inline unsigned int
FDEvaluation<dim, fe_degree, n_q_points_1d_, Number>::n_dofs_plain_1d(
  const unsigned int dimension) const
{
  return patch_worker.n_dofs_plain_1d(dimension);
}


template<int dim, int fe_degree, int n_q_points_1d_, typename Number>
inline unsigned int
FDEvaluation<dim, fe_degree, n_q_points_1d_, Number>::n_dofs_per_cell_1d(
  const unsigned int dimension) const
{
  return patch_worker.get_dof_tensor().n_dofs_per_cell_1d(dimension);
}


template<int dim, int fe_degree, int n_q_points_1d_, typename Number>
inline unsigned int
FDEvaluation<dim, fe_degree, n_q_points_1d_, Number>::n_q_points_1d(
  const unsigned int dimension) const
{
  return get_shape_info(dimension).quadrature.size();
}


template<int dim, int fe_degree, int n_q_points_1d_, typename Number>
inline void
FDEvaluation<dim, fe_degree, n_q_points_1d_, Number>::release_scratch_chunks()
{
  this->scratch_pad_remainder = this->scratch_pad;
}


template<int dim, int fe_degree, int n_q_points_1d_, typename Number>
inline const VectorizedArray<Number> &
FDEvaluation<dim, fe_degree, n_q_points_1d_, Number>::shape_value(const int dof,
                                                                  const int q_point_no,
                                                                  const int direction,
                                                                  const int cell_no) const
{
  return shape_value_impl(dof, q_point_no, direction, cell_no);
}


template<int dim, int fe_degree, int n_q_points_1d_, typename Number>
inline VectorizedArray<Number> &
FDEvaluation<dim, fe_degree, n_q_points_1d_, Number>::shape_value_impl(const int dof,
                                                                       const int q_point_no,
                                                                       const int direction,
                                                                       const int cell_no) const
{
  AssertIndexRange(dof, static_cast<int>(n_dofs_per_cell_1d(direction)));
  AssertIndexRange(q_point_no, n_q_points_1d(direction));
  AssertIndexRange(cell_no, static_cast<int>(n_cells_per_direction));
  AssertIndexRange(direction, dim);
  (void)cell_no;
  constexpr auto n_values_1d = fe_order * n_q_points_1d_static;
  return *(this->values + q_point_no + dof * n_q_points_1d_static + direction * n_values_1d);
}


template<int dim, int fe_degree, int n_q_points_1d_, typename Number>
inline const VectorizedArray<Number> &
FDEvaluation<dim, fe_degree, n_q_points_1d_, Number>::shape_value_face(const int dof,
                                                                       const int face_no,
                                                                       const int direction,
                                                                       const int cell_no) const
{
  return shape_value_face_impl(dof, face_no, direction, cell_no);
}


template<int dim, int fe_degree, int n_q_points_1d_, typename Number>
inline VectorizedArray<Number> &
FDEvaluation<dim, fe_degree, n_q_points_1d_, Number>::shape_value_face_impl(const int dof,
                                                                            const int face_no,
                                                                            const int direction,
                                                                            const int cell_no) const
{
  AssertIndexRange(dof, static_cast<int>(n_dofs_per_cell_1d(direction)));
  AssertIndexRange(cell_no, static_cast<int>(n_cells_per_direction));
  AssertIndexRange(direction, dim);
  AssertIndexRange(face_no, 2);
  (void)cell_no;
  constexpr auto n_values_on_faces_1d = fe_order * 2;
  return *(this->values_face + dof + fe_order * face_no + direction * n_values_on_faces_1d);
}


template<int dim, int fe_degree, int n_q_points_1d_, typename Number>
inline const VectorizedArray<Number> &
FDEvaluation<dim, fe_degree, n_q_points_1d_, Number>::shape_gradient(const int dof,
                                                                     const int q_point_no,
                                                                     const int direction,
                                                                     const int cell_no) const
{
  return shape_gradient_impl(dof, q_point_no, direction, cell_no);
}


template<int dim, int fe_degree, int n_q_points_1d_, typename Number>
inline VectorizedArray<Number> &
FDEvaluation<dim, fe_degree, n_q_points_1d_, Number>::shape_gradient_impl(const int dof,
                                                                          const int q_point_no,
                                                                          const int direction,
                                                                          const int cell_no) const
{
  AssertIndexRange(dof, static_cast<int>(n_dofs_per_cell_1d(direction)));
  AssertIndexRange(q_point_no, n_q_points_1d(direction));
  AssertIndexRange(cell_no, static_cast<int>(n_cells_per_direction));
  AssertIndexRange(direction, dim);
  constexpr auto n_dofs_per_cell_1d_static = fe_order * n_q_points_1d_static;
  return *(this->gradients[direction] + q_point_no + dof * n_q_points_1d_static +
           cell_no * n_dofs_per_cell_1d_static);
}


template<int dim, int fe_degree, int n_q_points_1d_, typename Number>
inline const VectorizedArray<Number> &
FDEvaluation<dim, fe_degree, n_q_points_1d_, Number>::shape_gradient_face(const int dof,
                                                                          const int face_no,
                                                                          const int direction,
                                                                          const int cell_no) const
{
  return shape_gradient_face_impl(dof, face_no, direction, cell_no);
}


template<int dim, int fe_degree, int n_q_points_1d_, typename Number>
inline VectorizedArray<Number> &
FDEvaluation<dim, fe_degree, n_q_points_1d_, Number>::shape_gradient_face_impl(
  const int dof,
  const int face_no,
  const int direction,
  const int cell_no) const
{
  AssertIndexRange(dof, static_cast<int>(n_dofs_per_cell_1d(direction)));
  AssertIndexRange(cell_no, static_cast<int>(n_cells_per_direction));
  AssertIndexRange(direction, dim);
  AssertIndexRange(face_no, 2);
  return *(this->gradients_face[direction] + dof + face_no * fe_order +
           cell_no * n_cells_per_direction * fe_order);
}



#include "fd_evaluation.templates.h"

#endif // end inclusion guard<|MERGE_RESOLUTION|>--- conflicted
+++ resolved
@@ -77,33 +77,6 @@
   const VectorizedArray<Number> &
   get_h(const int direction, const int cell_no) const;
 
-<<<<<<< HEAD
-  VectorizedArray<Number>
-  get_normal(const int face_no) const
-  {
-    return make_vectorized_array<Number>(face_no == 0 ? -1. : 1.);
-  }
-
-  std::bitset<macro_size>
-  get_boundary_mask(const int direction, const int cell_no, const int face_no) const
-  {
-    AssertIndexRange(direction, dim);
-    AssertIndexRange(cell_no, static_cast<int>(n_cells_per_direction));
-    AssertIndexRange(face_no, 2);
-    if(patch_variant == TPSS::PatchVariant::cell)
-      return std::bitset<macro_size>{bdry_mask_id[direction * 2 + face_no]};
-    else if(patch_variant == TPSS::PatchVariant::vertex)
-    {
-      const bool is_interior_face =
-        (cell_no == 0 && face_no == 1) || (cell_no == 1 && face_no == 0);
-      if(!is_interior_face)
-        return std::bitset<macro_size>{bdry_mask_id[direction * 2 + face_no]};
-    }
-    else
-      Assert(false, ExcNotImplemented());
-    return std::bitset<macro_size>{0};
-  }
-=======
   const VectorizedArray<Number> &
   get_JxW(const int q_point_no, const int direction, const int cell_no) const;
 
@@ -118,7 +91,6 @@
 
   const internal::MatrixFreeFunctions::ShapeInfo<VectorizedArray<Number>> &
   get_shape_info(const unsigned int dimension) const;
->>>>>>> 884c17ce
 
   const SubdomainHandler<dim, Number> &
   get_subdomain_handler() const;
@@ -309,15 +281,11 @@
   const unsigned int       n_cells_per_direction;
   unsigned int             patch_id = numbers::invalid_unsigned_int;
 
-<<<<<<< HEAD
-  unsigned int patch_id = numbers::invalid_unsigned_int;
-=======
   /**
    * Indicates which face of the macro patch is at the physical boundary. Local
    * face numbering follows the face numbering in GeometryInfo.
    */
   std::array<std::bitset<macro_size>, GeometryInfo<dim>::faces_per_cell> at_boundary_masks;
->>>>>>> 884c17ce
 
   /**
    * Boundary id for each face of the macro patch.
