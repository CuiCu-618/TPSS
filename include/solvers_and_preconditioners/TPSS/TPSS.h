--- conflicted
+++ resolved
@@ -16,23 +16,11 @@
 {
   Cached,
   OnTheFly,
-<<<<<<< HEAD
-  CellsCachedDofsFly,
-  CellsFlyDofsCached
-=======
->>>>>>> 884c17ce
 };
 std::string
 str_caching_strategy(CachingStrategy caching_strategy)
 {
-<<<<<<< HEAD
-  std::string str[] = {"cached",
-                       "on-the-fly",
-                       "cells cached and dofs on-the-fly",
-                       "cells on-the-fly and dofs cached"};
-=======
   std::string str[] = {"cached", "on-the-fly"};
->>>>>>> 884c17ce
   return str[(int)caching_strategy];
 }
 
