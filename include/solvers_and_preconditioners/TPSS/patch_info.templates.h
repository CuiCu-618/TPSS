--- conflicted
+++ resolved
@@ -14,14 +14,9 @@
   AssertIndexRange(additional_data_in.level, dof_handler->get_triangulation().n_global_levels());
 
   // *** submit additional data
-<<<<<<< HEAD
-  additional_data     = additional_data_in;
-  internal_data.level = additional_data.level;
-=======
   additional_data           = additional_data_in;
   internal_data.level       = additional_data.level;
   internal_data.dof_handler = dof_handler;
->>>>>>> 884c17ce
 
   // *** extract and colorize subdomains depending on the patch variant
   if(additional_data.patch_variant == TPSS::PatchVariant::cell)
@@ -31,34 +26,12 @@
   else
     AssertThrow(false, dealii::ExcNotImplemented());
   const auto n_cells_stored_after_init = internal_data.cell_iterators.size();
-<<<<<<< HEAD
-=======
   (void)n_cells_stored_after_init;
->>>>>>> 884c17ce
 
   // *** store internal data depending on caching strategies
   internal_data.triangulation = &(dof_handler->get_triangulation());
   // TODO we should not need to store the dof handler
   internal_data.dof_handler = dof_handler;
-<<<<<<< HEAD
-  if(CachingStrategy::Cached == additional_data.caching_strategy ||
-     CachingStrategy::CellsCachedDofsFly == additional_data.caching_strategy)
-  {
-    internal_data.cell_iterators.shrink_to_fit();
-  }
-  else if(CachingStrategy::OnTheFly == additional_data.caching_strategy ||
-          CachingStrategy::CellsFlyDofsCached == additional_data.caching_strategy)
-  {
-    internal_data.cell_level_and_index_pairs.clear();
-    std::transform(internal_data.cell_iterators.cbegin(),
-                   internal_data.cell_iterators.cend(),
-                   std::back_inserter(internal_data.cell_level_and_index_pairs),
-                   [](const auto & cell) {
-                     return std::make_pair<int, int>(cell->level(), cell->index());
-                   });
-    internal_data.cell_iterators.clear();
-  }
-=======
 
   internal_data.cell_iterators.shrink_to_fit();
   internal_data.cell_level_and_index_pairs.clear();
@@ -69,7 +42,6 @@
                    return std::make_pair<int, int>(cell->level(), cell->index());
                  });
   internal_data.cell_iterators.clear();
->>>>>>> 884c17ce
   iterator_is_cached        = !internal_data.cell_iterators.empty();
   level_and_index_is_cached = !internal_data.cell_level_and_index_pairs.empty();
 
@@ -567,58 +539,6 @@
 }
 
 
-<<<<<<< HEAD
-// template<int dim>
-// void
-// PatchInfo<dim>::write_visual_data(
-//   const dealii::DoFHandler<dim> &                            dof_handler,
-//   const std::vector<std::pair<unsigned int, unsigned int>> & reordered_colors) const
-// {
-//   constexpr auto     regular_vpatch_size = UniversalInfo<dim>::n_cells(PatchVariant::vertex);
-//   const auto &       tria                = dof_handler.get_triangulation();
-//   const unsigned int level               = internal_data.level;
-
-//   if(level == tria.n_levels() - 1)
-//   {
-//     GridOutFlags::Svg gridout_flags;
-//     gridout_flags.coloring           = GridOutFlags::Svg::Coloring::material_id;
-//     gridout_flags.label_level_number = false;
-//     gridout_flags.label_cell_index   = false;
-//     gridout_flags.label_material_id  = true;
-//     GridOut gridout;
-//     gridout.set_flags(gridout_flags);
-
-//     // *** set all material ids to void
-//     const unsigned int void_id = 999;
-//     CellIterator       cell = dof_handler.begin_mg(level), end_cell = dof_handler.end_mg(level);
-//     for(; cell != end_cell; ++cell)
-//       cell->set_material_id(void_id);
-
-//     auto               cell_it  = internal_data.cell_iterators.cbegin();
-//     const unsigned int n_colors = reordered_colors.size();
-//     for(unsigned int color = 0; color < n_colors; ++color)
-//     {
-//       std::string filename = "make_graph_coloring_";
-//       filename             = filename + "L" + Utilities::int_to_string(level) + "_COLOR" +
-//                  Utilities::int_to_string(color, 2);
-//       std::ofstream output((filename + ".svg").c_str());
-
-//       unsigned int n_colored_cells = reordered_colors[color].first * regular_vpatch_size;
-//       for(unsigned int c = 0; c < n_colored_cells; ++cell_it, ++c)
-//         (*cell_it)->set_material_id(color);
-//       gridout.write_svg(tria, output);
-
-//       // *** reset all material ids to void
-//       CellIterator cell = dof_handler.begin_mg(level), end_cell = dof_handler.end_mg(level);
-//       for(; cell != end_cell; ++cell)
-//         cell->set_material_id(void_id);
-//     }
-//     Assert(internal_data.cell_iterators.cend() == cell_it, ExcInternalError());
-//   }
-// }
-
-
-=======
 template<int dim>
 void
 PatchInfo<dim>::count_physical_subdomains()
@@ -795,6 +715,5 @@
 // }
 
 
->>>>>>> 884c17ce
 
 } // end namespace TPSS