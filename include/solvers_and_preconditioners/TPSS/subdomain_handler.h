--- conflicted
+++ resolved
@@ -75,19 +75,11 @@
   const dealii::DoFHandler<dim> &
   get_dof_handler(const unsigned int dofh_index = 0) const;
 
-<<<<<<< HEAD
-  const TPSS::DoFInfo<dim> &
+  const TPSS::DoFInfo<dim, number> &
   get_dof_info(const unsigned int dofh_index = 0) const;
 
   TPSS::DoFLayout
   get_dof_layout(const unsigned int dofh_index = 0) const;
-=======
-  const TPSS::DoFInfo<dim, number> &
-  get_dof_info(const unsigned int dofh_index = 0) const;
->>>>>>> 884c17ce
-
-  TPSS::DoFLayout
-  get_dof_layout(const unsigned int dofh_index = 0) const;
 
   const typename TPSS::PatchInfo<dim>::PartitionData &
   get_partition_data() const;
@@ -104,26 +96,8 @@
   const dealii::MatrixFree<dim, number> &
   get_matrix_free() const;
 
-<<<<<<< HEAD
-  std::shared_ptr<const Utilities::MPI::Partitioner>
-  get_vector_partitioner(const unsigned int dofh_index = 0) const
-  {
-    const auto & dof_info = get_dof_info(dofh_index);
-    return dof_info.vector_partitioner;
-  }
-
-  std::vector<std::shared_ptr<const Utilities::MPI::Partitioner>>
-  get_vector_partitioners() const
-  {
-    std::vector<std::shared_ptr<const Utilities::MPI::Partitioner>> partitioners;
-    for(auto dofh_index = 0U; dofh_index < n_components(); ++dofh_index)
-      partitioners.push_back(get_vector_partitioner(dofh_index));
-    return partitioners;
-  }
-=======
   const internal::MatrixFreeFunctions::ShapeInfo<VectorizedArray<number>> &
   get_shape_info(const unsigned int dofh_index = 0, const unsigned int dimension = 0) const;
->>>>>>> 884c17ce
 
   std::vector<TimeInfo>
   get_time_data() const;
@@ -186,17 +160,6 @@
   std::vector<unsigned int>                              dofh_indices;
   std::vector<const dealii::DoFHandler<dim> *>           dof_handlers;
 
-<<<<<<< HEAD
-  TPSS::PatchInfo<dim>                 patch_info;
-  std::vector<TPSS::DoFInfo<dim>>      dof_infos;
-  TPSS::MatrixFreeConnect<dim, number> mf_connect;
-  TPSS::MappingInfo<dim, number>       mapping_info;
-
-  // TODO
-  std::vector<dealii::Quadrature<1>> quadrature_storage;
-  AdditionalData                     additional_data;
-  std::vector<TimeInfo>              time_data;
-=======
   TPSS::PatchInfo<dim>                    patch_info;
   std::vector<TPSS::DoFInfo<dim, number>> dof_infos;
   TPSS::MatrixFreeConnect<dim, number>    mf_connect;
@@ -204,7 +167,6 @@
 
   AdditionalData        additional_data;
   std::vector<TimeInfo> time_data;
->>>>>>> 884c17ce
 };
 
 template<int dim, typename number>
@@ -220,16 +182,6 @@
   std::function<void(const DoFHandler<dim> *                             dof_handler,
                      const typename TPSS::PatchInfo<dim>::AdditionalData additional_data,
                      std::vector<std::vector<CellIterator>> &            cell_collections)>
-<<<<<<< HEAD
-                        manual_gathering_func;
-  unsigned int          n_q_points_surrogate      = 5;
-  bool                  normalize_surrogate_patch = false;
-  bool                  use_arc_length            = true;
-  unsigned int          n_threads                 = 0;
-  unsigned int          grain_size                = 0;
-  TPSS::CachingStrategy caching_strategy          = TPSS::CachingStrategy::Cached;
-  bool                  print_details             = false;
-=======
     manual_gathering_func;
 
   Table<2, internal::MatrixFreeFunctions::ShapeInfo<VectorizedArray<number>>> shape_infos;
@@ -244,7 +196,6 @@
   TPSS::CachingStrategy caching_strategy = TPSS::CachingStrategy::Cached;
 
   bool print_details = false;
->>>>>>> 884c17ce
 };
 
 /*********************************** inline functions ***********************************/
@@ -304,31 +255,9 @@
 template<int dim, typename number>
 inline const dealii::DoFHandler<dim> &
 SubdomainHandler<dim, number>::get_dof_handler(const unsigned int dofh_index) const
-<<<<<<< HEAD
 {
   const auto unique_dofh_index = get_unique_dofh_index(dofh_index);
   return *(dof_handlers[unique_dofh_index]);
-}
-
-template<int dim, typename number>
-inline const TPSS::DoFInfo<dim> &
-SubdomainHandler<dim, number>::get_dof_info(const unsigned int dofh_index) const
-{
-  const auto unique_dofh_index = get_unique_dofh_index(dofh_index);
-  return dof_infos[unique_dofh_index];
-}
-
-template<int dim, typename number>
-inline TPSS::DoFLayout
-SubdomainHandler<dim, number>::get_dof_layout(const unsigned int dofh_index) const
-{
-  const auto & dof_info = get_dof_info(dofh_index);
-  return dof_info.get_dof_layout();
-=======
-{
-  const auto unique_dofh_index = get_unique_dofh_index(dofh_index);
-  return *(dof_handlers[unique_dofh_index]);
->>>>>>> 884c17ce
 }
 
 template<int dim, typename number>
