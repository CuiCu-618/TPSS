/*
 * kroneckersvd.h
 *
 *  Created on: Nov 14, 2019
 *      Author: schmidt
 */

#ifndef KRONECKERSVD_H_
#define KRONECKERSVD_H_

#include <deal.II/base/table.h>
#include <deal.II/lac/lapack_full_matrix.h>

using namespace dealii;

// Calculate inner product of two AlignedVectors
template<typename Number>
Number
inner_product(const AlignedVector<Number> & in1, const AlignedVector<Number> & in2)
{
  AssertDimension(in1.size(), in2.size());
  Number ret = Number(0);
  for(std::size_t i = 0; i < in1.size(); i++)
    ret += in1[i] * in2[i];
  return ret;
}


// Add two AlignedVectors
template<typename Number>
AlignedVector<Number>
vector_addition(const AlignedVector<Number> & in1, const AlignedVector<Number> & in2)
{
  AssertDimension(in1.size(), in2.size());
  AlignedVector<Number> ret = AlignedVector<Number>(in1);
  for(std::size_t i = 0; i < in1.size(); i++)
    ret[i] = in1[i] + in2[i];
  return ret;
}


// Multiply AlignedVector with scalar
template<typename Number>
AlignedVector<Number>
vector_scaling(const AlignedVector<Number> & in, const Number & scalar)
{
  AlignedVector<Number> ret = AlignedVector<Number>(in);
  for(std::size_t i = 0; i < in.size(); i++)
    ret[i] = in[i] * scalar;
  return ret;
}


/*
  Divide AlignedVector by scalar, if vector is zero allow scalar to be zero.
  Alowing this makes it possible to simultaneously execute a Lanczos algorithm
  on matrices with different Kronecker rank. We check for zero, so for
  vectorizedarrays we need to do it comonent wise
*/
template<typename Number>
AlignedVector<VectorizedArray<Number>>
vector_inverse_scaling(const AlignedVector<VectorizedArray<Number>> & in,
                       const VectorizedArray<Number> &                scalar)
{
  AlignedVector<VectorizedArray<Number>> ret(in.size());

  constexpr std::size_t macro_size = VectorizedArray<Number>::n_array_elements;
  for(std::size_t lane = 0; lane < macro_size; lane++)
  {
    for(std::size_t i = 0; i < in.size(); i++)
    {
      if(std::abs(scalar[lane]) >=
         std::numeric_limits<Number>::epsilon() * std::abs(scalar[lane] + in[i][lane]))
        ret[i][lane] = in[i][lane] / scalar[lane];
      else
      {
        ret[i][lane] = 0;
      }
    }
  }
  return ret;
}


// Divide AlignedVector by scalar, if vector is zero allow scalar to be zero
template<typename Number>
AlignedVector<Number>
vector_inverse_scaling(const AlignedVector<Number> & in, const Number & scalar)
{
  AlignedVector<Number> ret(in.size());
  for(std::size_t i = 0; i < in.size(); i++)
  {
    if(std::abs(scalar) >= std::numeric_limits<Number>::epsilon() * std::abs(scalar + in[i]))
      ret[i] = in[i] / scalar;
    else
    {
      ret[i] = 0;
    }
  }
  return ret;
}


// Multiply Matrix by Matrix
template<typename Number>
Table<2, Number>
matrix_multiplication(const Table<2, Number> & in1, const Table<2, Number> & in2)
{
  AssertDimension(in1.size()[1], in2.size()[0]);
  Table<2, Number> ret(in1.size()[0], in2.size()[1]);
  for(std::size_t i = 0; i < in1.size()[0]; i++)
    for(std::size_t j = 0; j < in2.size()[1]; j++)
      for(std::size_t k = 0; k < in2.size()[0]; k++)
        ret(i, j) += in1(i, k) * in2(k, j);
  return ret;
}


// Multiply transpose of Matrix by Matrix
template<typename Number>
Table<2, Number>
matrix_transpose_multiplication(const Table<2, Number> & in1, const Table<2, Number> & in2)
{
  AssertDimension(in1.size()[0], in2.size()[0]);
  Table<2, Number> ret(in1.size()[1], in2.size()[1]);
  for(std::size_t i = 0; i < in1.size()[1]; i++)
    for(std::size_t j = 0; j < in2.size()[1]; j++)
      for(std::size_t k = 0; k < in2.size()[0]; k++)
        ret(i, j) += in1(k, i) * in2(k, j);
  return ret;
}


// Flatten Table to AlignedVector
template<typename Number>
AlignedVector<Number>
vectorize_matrix(const Table<2, Number> & tab)
{
  std::size_t           m = tab.size()[0];
  std::size_t           n = tab.size()[1];
  AlignedVector<Number> ret(m * n);
  for(std::size_t k = 0; k < m; k++)
    for(std::size_t l = 0; l < n; l++)
      ret[k * n + l] = tab(k, l);
  return ret;
}


// Calculate the product of a Rank 1 matrix, given as dyadic product of two
// vectors, with a vector: (in⊗inT)vec where ⊗ is the dyadic product
template<typename Number>
AlignedVector<Number>
rank1_vector_multiplication(const AlignedVector<Number> & in,
                            const AlignedVector<Number> & inT,
                            const AlignedVector<Number> & vec)
{
  AssertDimension(inT.size(), vec.size());
  Number inTMvec = inner_product(inT, vec);
  return vector_scaling(in, inTMvec);
}


// calculates the product of a rank k matrix, given as k dyadic products of two
// vectors, with a vector
template<typename Number>
AlignedVector<Number>
rankk_vector_multiplication(const std::vector<AlignedVector<Number>> & in,
                            const std::vector<AlignedVector<Number>> & inT,
                            const AlignedVector<Number> &              vec)
{
  AlignedVector<Number> ret(in[0].size());
  for(std::size_t i = 0; i < in.size(); i++)
    ret = vector_addition(ret, rank1_vector_multiplication(in[i], inT[i], vec));
  return ret;
}


// transform the last vector of a family of vectors such that the family becomes
// orthogonal
template<typename Number>
void
orthogonalize(std::vector<AlignedVector<Number>> & vectors)
{
  for(std::size_t j = 0; j < vectors.size() - 1; j++) // orthogonalize r
    vectors.back() = vector_addition(vectors.back(),
                                     vector_scaling(vectors[j],
                                                    -inner_product(vectors.back(), vectors[j]) /
                                                      inner_product(vectors[j], vectors[j])));
}


// For vectorizedarray check if > holds for all elements
template<typename Number>
bool
operator>(VectorizedArray<Number> a, VectorizedArray<Number> b)
{
  constexpr std::size_t macro_size = VectorizedArray<Number>::n_array_elements;
  for(std::size_t lane = 0; lane < macro_size; lane++)
    if(a[lane] <= b[lane])
      return false;
  return true;
}


// For vectorizedarray check if > holds for all elements
template<typename Number>
bool
operator>(VectorizedArray<Number> a, Number b)
{
  constexpr std::size_t macro_size = VectorizedArray<Number>::n_array_elements;
  for(std::size_t lane = 0; lane < macro_size; lane++)
    if(a[lane] <= b)
      return false;
  return true;
}


namespace std
{
template<typename Number>
class numeric_limits<VectorizedArray<Number>>
{
public:
  static Number
  epsilon()
  {
    return numeric_limits<Number>::epsilon();
  };
};
} // namespace std


// compute svd of bidiagonal matrix
template<typename Number>
void
bidiagonal_svd(const AlignedVector<Number> & diagonal,
               const AlignedVector<Number> & upper_diagonal,
               Table<2, Number> &            U,
               AlignedVector<Number> &       singular_values,
               Table<2, Number> &            VT)
{
  std::size_t base_len = diagonal.size();
  AssertDimension(base_len, upper_diagonal.size() + 1);
  AssertDimension(base_len, U.size()[0]);
  AssertDimension(base_len, U.size()[1]);
  AssertDimension(base_len, singular_values.size());
  AssertDimension(base_len, VT.size()[0]);
  AssertDimension(base_len, VT.size()[1]);
  LAPACKFullMatrix<Number> bidiag_mat(base_len, base_len);
  for(std::size_t i = 0; i < base_len; i++)
  {
    bidiag_mat(i, i) = diagonal[i];
    if(i < base_len - 1)
      bidiag_mat(i, i + 1) = upper_diagonal[i];
  }
  bidiag_mat.compute_svd();
  LAPACKFullMatrix<Number> U_  = bidiag_mat.get_svd_u();
  LAPACKFullMatrix<Number> VT_ = bidiag_mat.get_svd_vt();
  for(std::size_t i = 0; i < base_len; i++)
    for(std::size_t j = 0; j < base_len; j++)
    {
      U(i, j)            = U_(i, j);
      VT(i, j)           = VT_(i, j);
      singular_values[i] = bidiag_mat.singular_value(i);
    }
}


// compute lane-wise svd of bidiagonal matrix
template<typename Number>
void
bidiagonal_svd(const AlignedVector<VectorizedArray<Number>> & diagonal,
               const AlignedVector<VectorizedArray<Number>> & upper_diagonal,
               Table<2, VectorizedArray<Number>> &            U,
               AlignedVector<VectorizedArray<Number>> &       singular_values,
               Table<2, VectorizedArray<Number>> &            VT)
{
  constexpr std::size_t macro_size = VectorizedArray<Number>::n_array_elements;
  std::size_t           base_len   = diagonal.size();
  AlignedVector<Number> diag(base_len);
  AlignedVector<Number> updiag(base_len - 1);
  AlignedVector<Number> sing_values(base_len);
  Table<2, Number>      U_(base_len, base_len);
  Table<2, Number>      VT_(base_len, base_len);
  for(std::size_t lane = 0; lane < macro_size; lane++)
  {
    for(std::size_t i = 0; i < base_len; i++)
    {
      diag[i] = diagonal[i][lane];
      if(i < base_len - 1)
        updiag[i] = upper_diagonal[i][lane];
    }
    bidiagonal_svd(diag, updiag, U_, sing_values, VT_);
    for(std::size_t i = 0; i < base_len; i++)
    {
      for(std::size_t j = 0; j < base_len; j++)
      {
        U(i, j)[lane]  = U_(i, j);
        VT(i, j)[lane] = VT_(i, j);
      }
      singular_values[i][lane] = sing_values[i];
    }
  }
}


/*
  Compute the low Kronecker rank approximation, i.e. the ksvd, of a matrix of
  the form M = Σ A_i⊗B_i where A_i is called the big matrix and B_i is called
  the small matrix. We first reshuffle M and then compute the first few singular
  values/vectors by using the Lanczos algorithm. The matricization of these
  singular vectors then is the low Kronecker rank approximation. The matrix M is
  passed in "in", and the low rank approximation is passed in "out"
*/
template<int dim, typename Number, int out_rank>
<<<<<<< HEAD
void
compute_ksvd(const std::vector<std::array<Table<2, Number>, dim>>            &in,
             std::array<std::array<Table<2, Number>, dim>, out_rank> & out,
             const std::size_t lanczos_iterations = out_rank * out_rank + 10)
=======
void compute_ksvd(std::vector<std::array<Table<2, Number>, dim>>            in,
                  std::array<std::array<Table<2, Number>, dim>, out_rank> & out,
                  std::size_t lanczos_iterations = out_rank * out_rank + 10)
>>>>>>> f6cfad0f
{
  std::size_t in_rank = in.size();
  std::size_t big_m   = in[0][0].size()[0];
  std::size_t big_n   = in[0][0].size()[1];
  std::size_t small_m = in[0][1].size()[0];
  std::size_t small_n = in[0][1].size()[1];
  if(dim == 2)
  {
    std::vector<AlignedVector<Number>> big_matrices_vectorized;
    std::vector<AlignedVector<Number>> small_matrices_vectorized;
    for(std::size_t i = 0; i < in_rank; i++)
    {
      small_matrices_vectorized.push_back(vectorize_matrix(in[i][1]));
      big_matrices_vectorized.push_back(vectorize_matrix(in[i][0]));
    }
    AlignedVector<Number> beta;
    beta.push_back(Number(1)); // we artificially introduce a first value for
                               // beta to define beta.back()
    AlignedVector<Number>              alpha;
    std::vector<AlignedVector<Number>> r;
    std::vector<AlignedVector<Number>> p = {AlignedVector<Number>(small_m * small_n)};
    p.back()[0]                          = Number(1);
    std::vector<AlignedVector<Number>> u = {AlignedVector<Number>(big_m * big_n)};
    std::vector<AlignedVector<Number>> v;
    for(std::size_t i = 0;
        i < lanczos_iterations && std::abs(beta.back()) > std::numeric_limits<Number>::epsilon();
        i++)
    {
      beta.push_back(std::sqrt(inner_product(p.back(), p.back())));
      v.push_back(vector_inverse_scaling(p.back(), beta.back()));
      r.push_back(vector_scaling(u.back(), -beta.back()));
      r.back() = vector_addition(r.back(),
                                 rankk_vector_multiplication(big_matrices_vectorized,
                                                             small_matrices_vectorized,
                                                             v.back()));
      orthogonalize(r);
      alpha.push_back(std::sqrt(inner_product(r.back(), r.back())));
      u.push_back(vector_inverse_scaling(r.back(), alpha.back()));
      p.push_back(vector_scaling(v.back(), -alpha.back()));
      p.back() = vector_addition(p.back(),
                                 rankk_vector_multiplication(small_matrices_vectorized,
                                                             big_matrices_vectorized,
                                                             u.back()));
      orthogonalize(p);
    }
    std::size_t           base_len = alpha.size() - 1;
    Table<2, Number>      U(base_len, big_m * big_n); // discard first value of u since it is zero
    Table<2, Number>      V(base_len,
                       small_m * small_n); // discard last value of v since it is zero
    AlignedVector<Number> real_beta(base_len -
                                    1); // discard first two values of beta, first is artificially
                                        // introduced, second only depends on inital guess
    AlignedVector<Number> real_alpha(base_len); // discard last value of alpha since it is zero
    for(std::size_t i = 0; i < base_len; i++)
    {
      real_alpha[i] = alpha[i];
      if(i < base_len - 1)
        real_beta[i] = beta[i + 2];
      for(std::size_t j = 0; j < big_m * big_n; j++)
        U(i, j) = u[i + 1][j];
      for(std::size_t j = 0; j < small_m * small_n; j++)
        V(i, j) = v[i][j];
    }

    AlignedVector<Number> singular_values(base_len);
    Table<2, Number>      tildeU(base_len, base_len);
    Table<2, Number>      tildeVT(base_len, base_len);

    bidiagonal_svd(real_alpha, real_beta, tildeU, singular_values, tildeVT);

    Table<2, Number> left_singular_vectors  = matrix_transpose_multiplication(tildeU, U);
    Table<2, Number> right_singular_vectors = matrix_multiplication(tildeVT, V);

    for(std::size_t i = 0; i < out_rank; i++)
    {
      for(std::size_t k = 0; k < big_m; k++)
        for(std::size_t l = 0; l < big_n; l++)
          out[i][0](k, l) = left_singular_vectors(i, k * big_n + l) * std::sqrt(singular_values[i]);
      for(std::size_t k = 0; k < small_m; k++)
        for(std::size_t l = 0; l < small_n; l++)
          out[i][1](k, l) =
            right_singular_vectors(i, k * small_n + l) * std::sqrt(singular_values[i]);
    }
  }
}

#endif<|MERGE_RESOLUTION|>--- conflicted
+++ resolved
@@ -313,16 +313,10 @@
   passed in "in", and the low rank approximation is passed in "out"
 */
 template<int dim, typename Number, int out_rank>
-<<<<<<< HEAD
 void
-compute_ksvd(const std::vector<std::array<Table<2, Number>, dim>>            &in,
+compute_ksvd(const std::vector<std::array<Table<2, Number>, dim>> &    in,
              std::array<std::array<Table<2, Number>, dim>, out_rank> & out,
              const std::size_t lanczos_iterations = out_rank * out_rank + 10)
-=======
-void compute_ksvd(std::vector<std::array<Table<2, Number>, dim>>            in,
-                  std::array<std::array<Table<2, Number>, dim>, out_rank> & out,
-                  std::size_t lanczos_iterations = out_rank * out_rank + 10)
->>>>>>> f6cfad0f
 {
   std::size_t in_rank = in.size();
   std::size_t big_m   = in[0][0].size()[0];
