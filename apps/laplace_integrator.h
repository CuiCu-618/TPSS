--- conflicted
+++ resolved
@@ -129,12 +129,6 @@
                 const int         cell_no,
                 const int         cell_no_neighbor)
 {
-<<<<<<< HEAD
-public:
-  using This          = MatrixIntegrator<dim, fe_degree, Number>;
-  using value_type    = Number;
-  using transfer_type = typename TPSS::PatchTransfer<dim, Number, fe_degree>;
-=======
   constexpr auto          fe_degree     = static_cast<Number>(Evaluator::fe_order - 1);
   constexpr auto          degree_factor = fe_degree * (fe_degree + 1.);
   VectorizedArray<Number> penalty       = fe_degree == 0 ? make_vectorized_array<Number>(1.) :
@@ -142,7 +136,6 @@
   const VectorizedArray<Number> penalty_neighbor =
     fe_degree == 0 ? make_vectorized_array<Number>(1.) :
                      degree_factor / eval.get_h(direction, cell_no_neighbor);
->>>>>>> 884c17ce
 
   penalty = 0.5 * (penalty + penalty_neighbor);
   return 2. * penalty;
@@ -295,31 +288,6 @@
 
 template<typename EvaluatorType>
 inline void
-<<<<<<< HEAD
-MatrixIntegrator<dim, fe_degree, Number>::FaceLaplace<Evaluator>::
-operator()(const Evaluator &,
-           const Evaluator &                   fd_eval,
-           Table<2, VectorizedArray<Number>> & cell_matrix,
-           const int                           direction,
-           const int                           cell_no,
-           const int                           face_no,
-           const std::bitset<macro_size>       bdry_mask) const
-{
-  using namespace dealii;
-
-  AssertIndexRange(direction, dim);
-  AssertIndexRange(face_no, 2);
-  AssertDimension(cell_matrix.n_rows(), cell_matrix.n_cols());
-  AssertDimension(static_cast<int>(cell_matrix.n_rows()), fe_order);
-
-  const auto normal = fd_eval.get_normal(face_no);
-  const auto penalty{compute_penalty(fd_eval, direction, cell_no, cell_no, bdry_mask)};
-
-  /*** factor varies on interior and boundary cells ***/
-  auto factor{make_vectorized_array<Number>(0.)};
-  for(unsigned int vv = 0; vv < macro_size; ++vv)
-    factor[vv] = bdry_mask[vv] ? -1. : -0.5;
-=======
 FaceLaplace<EvaluatorType>::operator()(const EvaluatorType &,
                                        const EvaluatorType &               eval_test,
                                        Table<2, VectorizedArray<Number>> & cell_matrix,
@@ -331,7 +299,6 @@
   const auto average_factor = eval_test.get_average_factor(direction, cell_no, face_no);
   const auto penalty =
     IP::pre_factor * average_factor * compute_penalty(eval_test, direction, cell_no, cell_no);
->>>>>>> 884c17ce
 
   auto value_on_face{make_vectorized_array<Number>(0.)};
   for(int dof_v = 0; dof_v < fe_order; ++dof_v) // u is ansatz function & v is test function
@@ -809,87 +776,7 @@
   mutable std::vector<TimeInfo>                  time_infos;
 };
 
-<<<<<<< HEAD
-/*
- * Linear operators describing the standard finite element discretization of
- * the negative Laplacian:
- *
- * (MF) MatrixFree
- * (FD) FastDiagonalization // TODO
- */
-namespace Std
-{
-/*
- * MatrixFree operator based on MatrixFreeOperators interface
- */
-namespace MF
-{
-template<int dim, int fe_degree, typename Number>
-class Operator : public MatrixFreeOperators::Base<dim, LinearAlgebra::distributed::Vector<Number>>
-{
-public:
-  using Base = MatrixFreeOperators::Base<dim, LinearAlgebra::distributed::Vector<Number>>;
-  using Base::size_type;
-  using Base::value_type;
-
-  void
-  initialize(std::shared_ptr<const MatrixFree<dim, Number>> mf_storage);
-
-  void
-  initialize(std::shared_ptr<const MatrixFree<dim, Number>> mf_storage,
-             const MGConstrainedDoFs &                      mg_constrained_dofs,
-             const unsigned int                             level);
-
-  void
-  clear();
-
-  virtual void
-  compute_diagonal() override
-  {
-    AssertThrow(false, ExcMessage("Assembly of diagonal is not implemented."));
-  }
-
-  std::vector<TimeInfo>
-  get_time_data() const;
-
-  Number
-  get_penalty_factor() const
-  {
-    return IP::pre_factor * std::max((Number)1., (Number)fe_degree) * (fe_degree + 1);
-  }
-
-  void
-  vmult(const ArrayView<Number> & dst_view, const ArrayView<const Number> & src_view) const
-  {
-    AssertThrow(Utilities::MPI::n_mpi_processes(MPI_COMM_WORLD) == 1,
-                ExcMessage("No MPI possible."));
-    LinearAlgebra::distributed::Vector<Number> dst;
-    Base::initialize_dof_vector(dst);
-    LinearAlgebra::distributed::Vector<Number> src;
-    Base::initialize_dof_vector(src);
-    std::copy(src_view.begin(), src_view.end(), src.begin());
-    Base::vmult(dst, src);
-    std::copy(dst.begin(), dst.end(), dst_view.begin());
-  }
-
-protected:
-  void
-  apply_add(LinearAlgebra::distributed::Vector<Number> &       dst,
-            const LinearAlgebra::distributed::Vector<Number> & src) const override final;
-
-private:
-  void
-  apply_cell(const MatrixFree<dim, Number> &                    mf_storage,
-             LinearAlgebra::distributed::Vector<Number> &       dst,
-             const LinearAlgebra::distributed::Vector<Number> & src,
-             const std::pair<unsigned int, unsigned int> &      cell_range) const;
-
-  std::shared_ptr<const MatrixFree<dim, Number>> mf_storage;
-  mutable std::vector<TimeInfo>                  time_infos;
-};
-=======
-
->>>>>>> 884c17ce
+
 
 template<int dim, int fe_degree, typename Number>
 void
@@ -901,10 +788,6 @@
 }
 
 
-<<<<<<< HEAD
-
-=======
->>>>>>> 884c17ce
 template<int dim, int fe_degree, typename Number>
 void
 Operator<dim, fe_degree, Number>::initialize(
@@ -915,10 +798,7 @@
   time_infos = {TimeInfo{0., "[MF::Operator] vmult:", "[s]", 0}};
 }
 
-<<<<<<< HEAD
-=======
-
->>>>>>> 884c17ce
+
 template<int dim, int fe_degree, typename Number>
 void
 Operator<dim, fe_degree, Number>::initialize(
@@ -980,11 +860,6 @@
   }
 }
 
-<<<<<<< HEAD
-} // end namespace MF
-
-} // end namespace Std
-=======
 
 
 } // end namespace MF
@@ -1073,7 +948,6 @@
 } // end namespace CFEM
 
 
->>>>>>> 884c17ce
 
 } // end namespace Laplace
 
